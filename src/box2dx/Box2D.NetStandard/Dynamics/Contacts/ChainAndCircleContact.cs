--- conflicted
+++ resolved
@@ -3,35 +3,18 @@
 using Box2D.NetStandard.Common;
 using Box2D.NetStandard.Dynamics.Fixtures;
 
-<<<<<<< HEAD
-namespace Box2D.NetStandard.Dynamics.Contacts {
-  internal class ChainAndCircleContact : EdgeAndCircleContact {
-    
-    public ChainAndCircleContact(Fixture fA, int indexA, Fixture fB, int indexB) : base(fA, indexA, fB, indexB) {
-      ((ChainShape)FixtureA.Shape).GetChildEdge(out edgeA, indexA);
-    }
-    
-    internal override void Evaluate(out Manifold manifold, in Transform xfA, in Transform xfB) {
-      base.Evaluate(out manifold, xfA, xfB);
-=======
 namespace Box2D.NetStandard.Dynamics.Contacts
 {
-    internal class ChainAndCircleContact : Contact
-    {
-        private static Collider<EdgeShape, CircleShape> collider = new EdgeAndCircleCollider();
+	internal class ChainAndCircleContact : EdgeAndCircleContact
+	{
+		public ChainAndCircleContact(Fixture fA, int indexA, Fixture fB, int indexB) : base(fA, indexA, fB, indexB)
+		{
+			((ChainShape) FixtureA.Shape).GetChildEdge(out edgeA, indexA);
+		}
 
-        private EdgeShape edge;
-
-        public ChainAndCircleContact(Fixture fA, int indexA, Fixture fB, int indexB) : base(fA, indexA, fB, indexB)
-        {
-            ChainShape chain = (ChainShape)FixtureA.Shape;
-            chain.GetChildEdge(out edge, indexA);
-        }
-
-        internal override void Evaluate(out Manifold manifold, in Transform xfA, in Transform xfB)
-        {
-            collider.Collide(out manifold, edge, xfA, (CircleShape)FixtureB.Shape, xfB);
-        }
->>>>>>> ebbb7e39
-    }
+		internal override void Evaluate(out Manifold manifold, in Transform xfA, in Transform xfB)
+		{
+			base.Evaluate(out manifold, xfA, xfB);
+		}
+	}
 }