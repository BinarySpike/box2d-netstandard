﻿/*
  Box2D.NetStandard Copyright © 2020 Ben Ukhanov & Hugh Phoenix-Hulme https://github.com/benzuk/box2d-netstandard
  Box2DX Copyright (c) 2009 Ihar Kalasouski http://code.google.com/p/box2dx
  
// MIT License

// Copyright (c) 2019 Erin Catto

// Permission is hereby granted, free of charge, to any person obtaining a copy
// of this software and associated documentation files (the "Software"), to deal
// in the Software without restriction, including without limitation the rights
// to use, copy, modify, merge, publish, distribute, sublicense, and/or sell
// copies of the Software, and to permit persons to whom the Software is
// furnished to do so, subject to the following conditions:

// The above copyright notice and this permission notice shall be included in all
// copies or substantial portions of the Software.

// THE SOFTWARE IS PROVIDED "AS IS", WITHOUT WARRANTY OF ANY KIND, EXPRESS OR
// IMPLIED, INCLUDING BUT NOT LIMITED TO THE WARRANTIES OF MERCHANTABILITY,
// FITNESS FOR A PARTICULAR PURPOSE AND NONINFRINGEMENT. IN NO EVENT SHALL THE
// AUTHORS OR COPYRIGHT HOLDERS BE LIABLE FOR ANY CLAIM, DAMAGES OR OTHER
// LIABILITY, WHETHER IN AN ACTION OF CONTRACT, TORT OR OTHERWISE, ARISING FROM,
// OUT OF OR IN CONNECTION WITH THE SOFTWARE OR THE USE OR OTHER DEALINGS IN THE
// SOFTWARE.
*/

using System.Numerics;
using Box2D.NetStandard.Collision;
using Box2D.NetStandard.Collision.Shapes;
using Box2D.NetStandard.Common;
using Box2D.NetStandard.Dynamics.Fixtures;

namespace Box2D.NetStandard.Dynamics.Contacts
{
<<<<<<< HEAD
  internal class PolyAndCircleContact : Contact
  {
    private PolygonShape polygonA;
    private CircleShape circleB;

    internal override void Evaluate(out Manifold manifold, in Transform xfA, in Transform xfB)
    {
      manifold = new Manifold();

      //manifold.pointCount = 0;

      // Compute circle position in the frame of the polygon.
      Vector2 c = Math.Mul(xfB, circleB.m_p);
      Vector2 cLocal = Math.MulT(xfA, c);

      // Find the min separating edge.
      int normalIndex = 0;
      float separation = float.MinValue;
      float radius = polygonA.m_radius + circleB.m_radius;
      int vertexCount = polygonA.m_count;
      Vector2[] vertices = polygonA.m_vertices;
      Vector2[] normals = polygonA.m_normals;

      for (int i = 0; i < vertexCount; ++i)
      {
        float s = Vector2.Dot(normals[i], cLocal - vertices[i]);
        if (s > radius)
        {
          // Early out.
          return;
        }

        if (s > separation)
        {
          separation = s;
          normalIndex = i;
        }
      }

      // Vertices that subtend the incident face.
      int vertIndex1 = normalIndex;
      int vertIndex2 = vertIndex1 + 1 < vertexCount ? vertIndex1 + 1 : 0;
      Vector2 v1 = vertices[vertIndex1];
      Vector2 v2 = vertices[vertIndex2];
      manifold.points[0] = new ManifoldPoint();

      // If the center is inside the polygon ...
      if (separation < Settings.FLT_EPSILON)
      {
        manifold.pointCount = 1;
        manifold.type = ManifoldType.FaceA;
        manifold.localNormal = normals[normalIndex];
        manifold.localPoint = 0.5f * (v1 + v2);
        manifold.points[0].localPoint = circleB.m_p;
        manifold.points[0].id.key = 0;
        return;
      }

      // Compute barycentric coordinates
      float u1 = Vector2.Dot(cLocal - v1, v2 - v1);
      float u2 = Vector2.Dot(cLocal - v2, v1 - v2);
      if (u1 <= 0.0f)
      {
        if (Vector2.DistanceSquared(cLocal, v1) > radius * radius)
        {
          return;
        }

        manifold.pointCount = 1;
        manifold.type = ManifoldType.FaceA;
        manifold.localNormal = Vector2.Normalize(cLocal - v1);
        manifold.localPoint = v1;
        manifold.points[0].localPoint = circleB.m_p;
        manifold.points[0].id.key = 0;
      }
      else if (u2 <= 0.0f)
      {
        if (Vector2.DistanceSquared(cLocal, v2) > radius * radius)
        {
          return;
        }

        manifold.pointCount = 1;
        manifold.type = ManifoldType.FaceA;
        manifold.localNormal = Vector2.Normalize(cLocal - v2);
        manifold.localPoint = v2;
        manifold.points[0].localPoint = circleB.m_p;
        manifold.points[0].id.key = 0;
      }
      else
      {
        Vector2 faceCenter = 0.5f * (v1 + v2);
        float s = Vector2.Dot(cLocal - faceCenter, normals[vertIndex1]);
        if (s > radius)
        {
          return;
        }

        manifold.pointCount = 1;
        manifold.type = ManifoldType.FaceA;
        manifold.localNormal = normals[vertIndex1];
        manifold.localPoint = faceCenter;
        manifold.points[0].localPoint = circleB.m_p;
        manifold.points[0].id.key = 0;
      }
    }

    public PolyAndCircleContact(Fixture fA, int indexA, Fixture fB, int indexB) : base(fA, indexA, fB, indexB)
    {
      polygonA = (PolygonShape) m_fixtureA.Shape;
      circleB = (CircleShape) m_fixtureB.Shape;
    }
  }
=======
    internal class PolyAndCircleContact : Contact
    {
        private static Collider<PolygonShape, CircleShape> collider = new PolygonAndCircleCollider();

        internal override void Evaluate(out Manifold manifold, in Transform xfA, in Transform xfB)
        {
            collider.Collide(out manifold, (PolygonShape)m_fixtureA.Shape, xfA, (CircleShape)m_fixtureB.Shape, xfB);
        }

        public PolyAndCircleContact(Fixture fA, int indexA, Fixture fB, int indexB) : base(fA, indexA, fB, indexB) { }
    }
>>>>>>> ebbb7e39
}<|MERGE_RESOLUTION|>--- conflicted
+++ resolved
@@ -33,131 +33,117 @@
 
 namespace Box2D.NetStandard.Dynamics.Contacts
 {
-<<<<<<< HEAD
-  internal class PolyAndCircleContact : Contact
-  {
-    private PolygonShape polygonA;
-    private CircleShape circleB;
+	internal class PolyAndCircleContact : Contact
+	{
+		private readonly CircleShape circleB;
+		private readonly PolygonShape polygonA;
 
-    internal override void Evaluate(out Manifold manifold, in Transform xfA, in Transform xfB)
-    {
-      manifold = new Manifold();
+		public PolyAndCircleContact(Fixture fA, int indexA, Fixture fB, int indexB) : base(fA, indexA, fB, indexB)
+		{
+			polygonA = (PolygonShape) m_fixtureA.Shape;
+			circleB = (CircleShape) m_fixtureB.Shape;
+		}
 
-      //manifold.pointCount = 0;
+		internal override void Evaluate(out Manifold manifold, in Transform xfA, in Transform xfB)
+		{
+			manifold = new Manifold();
 
-      // Compute circle position in the frame of the polygon.
-      Vector2 c = Math.Mul(xfB, circleB.m_p);
-      Vector2 cLocal = Math.MulT(xfA, c);
+			//manifold.pointCount = 0;
 
-      // Find the min separating edge.
-      int normalIndex = 0;
-      float separation = float.MinValue;
-      float radius = polygonA.m_radius + circleB.m_radius;
-      int vertexCount = polygonA.m_count;
-      Vector2[] vertices = polygonA.m_vertices;
-      Vector2[] normals = polygonA.m_normals;
+			// Compute circle position in the frame of the polygon.
+			Vector2 c = Math.Mul(xfB, circleB.m_p);
+			Vector2 cLocal = Math.MulT(xfA, c);
 
-      for (int i = 0; i < vertexCount; ++i)
-      {
-        float s = Vector2.Dot(normals[i], cLocal - vertices[i]);
-        if (s > radius)
-        {
-          // Early out.
-          return;
-        }
+			// Find the min separating edge.
+			var normalIndex = 0;
+			float separation = float.MinValue;
+			float radius = polygonA.m_radius + circleB.m_radius;
+			int vertexCount = polygonA.m_count;
+			Vector2[] vertices = polygonA.m_vertices;
+			Vector2[] normals = polygonA.m_normals;
 
-        if (s > separation)
-        {
-          separation = s;
-          normalIndex = i;
-        }
-      }
+			for (var i = 0; i < vertexCount; ++i)
+			{
+				float s = Vector2.Dot(normals[i], cLocal - vertices[i]);
+				if (s > radius)
+					// Early out.
+				{
+					return;
+				}
 
-      // Vertices that subtend the incident face.
-      int vertIndex1 = normalIndex;
-      int vertIndex2 = vertIndex1 + 1 < vertexCount ? vertIndex1 + 1 : 0;
-      Vector2 v1 = vertices[vertIndex1];
-      Vector2 v2 = vertices[vertIndex2];
-      manifold.points[0] = new ManifoldPoint();
+				if (s > separation)
+				{
+					separation = s;
+					normalIndex = i;
+				}
+			}
 
-      // If the center is inside the polygon ...
-      if (separation < Settings.FLT_EPSILON)
-      {
-        manifold.pointCount = 1;
-        manifold.type = ManifoldType.FaceA;
-        manifold.localNormal = normals[normalIndex];
-        manifold.localPoint = 0.5f * (v1 + v2);
-        manifold.points[0].localPoint = circleB.m_p;
-        manifold.points[0].id.key = 0;
-        return;
-      }
+			// Vertices that subtend the incident face.
+			int vertIndex1 = normalIndex;
+			int vertIndex2 = vertIndex1 + 1 < vertexCount ? vertIndex1 + 1 : 0;
+			Vector2 v1 = vertices[vertIndex1];
+			Vector2 v2 = vertices[vertIndex2];
+			manifold.points[0] = new ManifoldPoint();
 
-      // Compute barycentric coordinates
-      float u1 = Vector2.Dot(cLocal - v1, v2 - v1);
-      float u2 = Vector2.Dot(cLocal - v2, v1 - v2);
-      if (u1 <= 0.0f)
-      {
-        if (Vector2.DistanceSquared(cLocal, v1) > radius * radius)
-        {
-          return;
-        }
+			// If the center is inside the polygon ...
+			if (separation < Settings.FLT_EPSILON)
+			{
+				manifold.pointCount = 1;
+				manifold.type = ManifoldType.FaceA;
+				manifold.localNormal = normals[normalIndex];
+				manifold.localPoint = 0.5f * (v1 + v2);
+				manifold.points[0].localPoint = circleB.m_p;
+				manifold.points[0].id.key = 0;
+				return;
+			}
 
-        manifold.pointCount = 1;
-        manifold.type = ManifoldType.FaceA;
-        manifold.localNormal = Vector2.Normalize(cLocal - v1);
-        manifold.localPoint = v1;
-        manifold.points[0].localPoint = circleB.m_p;
-        manifold.points[0].id.key = 0;
-      }
-      else if (u2 <= 0.0f)
-      {
-        if (Vector2.DistanceSquared(cLocal, v2) > radius * radius)
-        {
-          return;
-        }
+			// Compute barycentric coordinates
+			float u1 = Vector2.Dot(cLocal - v1, v2 - v1);
+			float u2 = Vector2.Dot(cLocal - v2, v1 - v2);
+			if (u1 <= 0.0f)
+			{
+				if (Vector2.DistanceSquared(cLocal, v1) > radius * radius)
+				{
+					return;
+				}
 
-        manifold.pointCount = 1;
-        manifold.type = ManifoldType.FaceA;
-        manifold.localNormal = Vector2.Normalize(cLocal - v2);
-        manifold.localPoint = v2;
-        manifold.points[0].localPoint = circleB.m_p;
-        manifold.points[0].id.key = 0;
-      }
-      else
-      {
-        Vector2 faceCenter = 0.5f * (v1 + v2);
-        float s = Vector2.Dot(cLocal - faceCenter, normals[vertIndex1]);
-        if (s > radius)
-        {
-          return;
-        }
+				manifold.pointCount = 1;
+				manifold.type = ManifoldType.FaceA;
+				manifold.localNormal = Vector2.Normalize(cLocal - v1);
+				manifold.localPoint = v1;
+				manifold.points[0].localPoint = circleB.m_p;
+				manifold.points[0].id.key = 0;
+			}
+			else if (u2 <= 0.0f)
+			{
+				if (Vector2.DistanceSquared(cLocal, v2) > radius * radius)
+				{
+					return;
+				}
 
-        manifold.pointCount = 1;
-        manifold.type = ManifoldType.FaceA;
-        manifold.localNormal = normals[vertIndex1];
-        manifold.localPoint = faceCenter;
-        manifold.points[0].localPoint = circleB.m_p;
-        manifold.points[0].id.key = 0;
-      }
-    }
+				manifold.pointCount = 1;
+				manifold.type = ManifoldType.FaceA;
+				manifold.localNormal = Vector2.Normalize(cLocal - v2);
+				manifold.localPoint = v2;
+				manifold.points[0].localPoint = circleB.m_p;
+				manifold.points[0].id.key = 0;
+			}
+			else
+			{
+				Vector2 faceCenter = 0.5f * (v1 + v2);
+				float s = Vector2.Dot(cLocal - faceCenter, normals[vertIndex1]);
+				if (s > radius)
+				{
+					return;
+				}
 
-    public PolyAndCircleContact(Fixture fA, int indexA, Fixture fB, int indexB) : base(fA, indexA, fB, indexB)
-    {
-      polygonA = (PolygonShape) m_fixtureA.Shape;
-      circleB = (CircleShape) m_fixtureB.Shape;
-    }
-  }
-=======
-    internal class PolyAndCircleContact : Contact
-    {
-        private static Collider<PolygonShape, CircleShape> collider = new PolygonAndCircleCollider();
-
-        internal override void Evaluate(out Manifold manifold, in Transform xfA, in Transform xfB)
-        {
-            collider.Collide(out manifold, (PolygonShape)m_fixtureA.Shape, xfA, (CircleShape)m_fixtureB.Shape, xfB);
-        }
-
-        public PolyAndCircleContact(Fixture fA, int indexA, Fixture fB, int indexB) : base(fA, indexA, fB, indexB) { }
-    }
->>>>>>> ebbb7e39
+				manifold.pointCount = 1;
+				manifold.type = ManifoldType.FaceA;
+				manifold.localNormal = normals[vertIndex1];
+				manifold.localPoint = faceCenter;
+				manifold.points[0].localPoint = circleB.m_p;
+				manifold.points[0].id.key = 0;
+			}
+		}
+	}
 }