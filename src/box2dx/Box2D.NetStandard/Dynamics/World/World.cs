﻿/*
  Box2D.NetStandard Copyright © 2020 Ben Ukhanov & Hugh Phoenix-Hulme https://github.com/benzuk/box2d-netstandard
  Box2DX Copyright (c) 2009 Ihar Kalasouski http://code.google.com/p/box2dx
  
// MIT License

// Copyright (c) 2019 Erin Catto

// Permission is hereby granted, free of charge, to any person obtaining a copy
// of this software and associated documentation files (the "Software"), to deal
// in the Software without restriction, including without limitation the rights
// to use, copy, modify, merge, publish, distribute, sublicense, and/or sell
// copies of the Software, and to permit persons to whom the Software is
// furnished to do so, subject to the following conditions:

// The above copyright notice and this permission notice shall be included in all
// copies or substantial portions of the Software.

// THE SOFTWARE IS PROVIDED "AS IS", WITHOUT WARRANTY OF ANY KIND, EXPRESS OR
// IMPLIED, INCLUDING BUT NOT LIMITED TO THE WARRANTIES OF MERCHANTABILITY,
// FITNESS FOR A PARTICULAR PURPOSE AND NONINFRINGEMENT. IN NO EVENT SHALL THE
// AUTHORS OR COPYRIGHT HOLDERS BE LIABLE FOR ANY CLAIM, DAMAGES OR OTHER
// LIABILITY, WHETHER IN AN ACTION OF CONTRACT, TORT OR OTHERWISE, ARISING FROM,
// OUT OF OR IN CONNECTION WITH THE SOFTWARE OR THE USE OR OTHER DEALINGS IN THE
// SOFTWARE.
*/

using System;
using System.Numerics;
using System.Runtime.CompilerServices;
using Box2D.NetStandard.Collision;
using Box2D.NetStandard.Collision.Shapes;
using Box2D.NetStandard.Common;
using Box2D.NetStandard.Dynamics.Bodies;
using Box2D.NetStandard.Dynamics.Contacts;
using Box2D.NetStandard.Dynamics.Fixtures;
using Box2D.NetStandard.Dynamics.Joints;
using Box2D.NetStandard.Dynamics.Joints.Distance;
using Box2D.NetStandard.Dynamics.Joints.Mouse;
using Box2D.NetStandard.Dynamics.Joints.Pulley;
using Box2D.NetStandard.Dynamics.World.Callbacks;
using Math = Box2D.NetStandard.Common.Math;

namespace Box2D.NetStandard.Dynamics.World
{
    /// <summary>
    /// The world class manages all physics entities, dynamic simulation,
    /// and asynchronous queries.
    /// </summary>
    public class World
    {
        //internal BroadPhase     _broadPhase;
        internal readonly ContactManager m_contactManager;

        private Body m_bodyList;
        private Joint m_jointList;

        private int m_bodyCount;
        private int m_jointCount;

        private Vector2 m_gravity;
        private bool m_allowSleep;

        private DestructionListener m_destructionListener;
        private DebugDraw m_debugDraw;

        private float m_inv_dt0;

        internal bool m_newContacts;
        private bool m_locked;
        private readonly bool m_clearForces;

        // These are for debugging the solver
        private readonly bool m_warmStarting;
        private readonly bool m_continuousPhysics;
        private readonly bool m_subStepping;

        private bool m_stepComplete;

        private Action DrawDebugDataStub = () => { };

        /// <summary>
        /// Get\Set global gravity vector.
        /// </summary>
        public Vector2 Gravity
        {
            [MethodImpl(MethodImplOptions.AggressiveInlining)]
            get => m_gravity;
            [MethodImpl(MethodImplOptions.AggressiveInlining)]
            set => m_gravity = value;
        }

        /// <summary>
        /// Get the world body list. With the returned body, use Body.GetNext to get
        /// the next body in the world list. A null body indicates the end of the list.
        /// </summary>
        /// <returns>The head of the world body list.</returns>
        [MethodImpl(MethodImplOptions.AggressiveInlining)]
        public Body GetBodyList() => m_bodyList;

        /// <summary>
        /// Get the world joint list. With the returned joint, use Joint.GetNext to get
        /// the next joint in the world list. A null joint indicates the end of the list.
        /// </summary>
        /// <returns>The head of the world joint list.</returns>
        [MethodImpl(MethodImplOptions.AggressiveInlining)]
        public Joint GetJointList() => m_jointList;

        [MethodImpl(MethodImplOptions.AggressiveInlining)]
        public Contact GetContactList() => m_contactManager.m_contactList;

        /// <summary>
        /// Get the number of bodies.
        /// </summary>
        /// <returns></returns>
        [MethodImpl(MethodImplOptions.AggressiveInlining)]
        public int GetBodyCount() => m_bodyCount;

        /// <summary>
        /// Get the number joints.
        /// </summary>
        /// <returns></returns>
        [MethodImpl(MethodImplOptions.AggressiveInlining)]
        public int GetJointCount() => m_jointCount;

        /// <summary>
        /// Get the number of contacts (each may have 0 or more contact points).
        /// </summary>
        /// <returns></returns>
        [MethodImpl(MethodImplOptions.AggressiveInlining)]
        public int GetContactCount() => m_contactManager.m_contactCount;

        [MethodImpl(MethodImplOptions.AggressiveInlining)]
        public void SetGravity(in Vector2 gravity) => m_gravity = gravity;

        [MethodImpl(MethodImplOptions.AggressiveInlining)]
        public Vector2 GetGravity() => m_gravity;

        [MethodImpl(MethodImplOptions.AggressiveInlining)]
        public bool IsLocked() => m_locked;

        [MethodImpl(MethodImplOptions.AggressiveInlining)]
        public bool GetAutoClearGorces() => m_clearForces;

        [MethodImpl(MethodImplOptions.AggressiveInlining)]
        internal ContactManager GetContactManager() => m_contactManager;

        public World() : this(new Vector2(0, -10)) { }

        /// <summary>
        /// Construct a world object.
        /// </summary>
        /// <param name="worldAABB">A bounding box that completely encompasses all your shapes.</param>
        /// <param name="gravity">The world gravity vector.</param>
        /// <param name="doSleep">Improve performance by not simulating inactive bodies.</param>
        public World(Vector2 gravity)
        {
            m_destructionListener = null;
            m_debugDraw = null;

            m_bodyList = null;
            m_jointList = null;

            m_bodyCount = 0;
            m_jointCount = 0;

            m_warmStarting = true;
            m_continuousPhysics = true;
            m_subStepping = false;

            m_stepComplete = true;
            m_allowSleep = true;
            m_gravity = gravity;

            m_newContacts = false;
            m_locked = false;
            m_clearForces = true;

            m_inv_dt0 = 0.0f;

            m_contactManager = new ContactManager();
        }

        /// <summary>
        /// Register a destruction listener.
        /// </summary>
        /// <param name="listener"></param>
        public void SetDestructionListener(DestructionListener listener) => m_destructionListener = listener;

        /// <summary>
        /// Register a contact filter to provide specific control over collision.
        /// Otherwise the default filter is used (b2_defaultFilter).
        /// </summary>
        /// <param name="filter"></param>
        public void SetContactFilter(ContactFilter filter) => m_contactManager.m_contactFilter = filter;

        /// <summary>
        /// Register a contact event listener
        /// </summary>
        /// <param name="listener"></param>
        public void SetContactListener(ContactListener listener) => m_contactManager.m_contactListener = listener;

        /// <summary>
        /// Register a routine for debug drawing. The debug draw functions are called
        /// inside the World.Step method, so make sure your renderer is ready to
        /// consume draw commands when you call Step().
        /// </summary>
        /// <param name="debugDraw"></param>
        public void SetDebugDraw(DebugDraw debugDraw)
        {
            m_debugDraw = debugDraw;
            DrawDebugDataStub = DrawDebugData;
        }

        /// <summary>
        /// Create a rigid body given a definition. No reference to the definition
        /// is retained.
        /// @warning This function is locked during callbacks.
        /// </summary>
        /// <param name="def"></param>
        /// <returns></returns>
        public Body CreateBody(BodyDef def)
        {
            //Debug.Assert(_locked == false);

            if (m_locked)
                throw new
                  Box2DException("Cannot create bodies in the middle of Step. Has this been spawned from an event such as a ContactListener callback?");


            Body b = new Body(def, this);

            // Add to world doubly linked list.
            b.m_prev = null;
            b.m_next = m_bodyList;
            if (m_bodyList != null)
            {
                m_bodyList.m_prev = b;
            }

            m_bodyList = b;
            ++m_bodyCount;

            return b;
        }

        /// <summary>
        /// Destroy a rigid body given a definition. No reference to the definition
        /// is retained. This function is locked during callbacks.
        /// @warning This automatically deletes all associated shapes and joints.
        /// @warning This function is locked during callbacks.
        /// </summary>
        /// <param name="b"></param>
        public void DestroyBody(Body b)
        {
            //Debug.Assert(_bodyCount > 0);
            //Debug.Assert(_locked    == false);
            if (m_locked == true)
            {
                if (m_locked)
                    throw new
                      Box2DException("Cannot destroy bodies in the middle of Step. Has this been spawned from an event such as a ContactListener callback?");
            }

            // Delete the attached joints.
            JointEdge je = b.m_jointList;
            while (je != null)
            {
                JointEdge je0 = je;
                je = je.next;

                m_destructionListener?.SayGoodbye(je0.joint);

                DestroyJoint(je0.joint);

                b.m_jointList = je;
            }

            b.m_jointList = null;

            ContactEdge ce = b.m_contactList;
            while (ce != null)
            {
                ContactEdge ce0 = ce;
                ce = ce.next;
                m_contactManager.Destroy(ce0.contact);
            }

            b.m_contactList = null;

            // Delete the attached fixtures. This destroys broad-phase
            // proxies.
            Fixture f = b.m_fixtureList;
            while (f != null)
            {
                Fixture f0 = f;
                f = f.m_next;

                m_destructionListener?.SayGoodbye(f0);

                f0.DestroyProxies(m_contactManager.m_broadPhase);

                b.m_fixtureList = f;
                b.m_fixtureCount -= 1;
            }

            b.m_fixtureList = null;
            b.m_fixtureCount = 0;

            // Remove world body list.
            if (b.m_prev != null)
            {
                b.m_prev.m_next = b.m_next;
            }

            if (b.m_next != null)
            {
                b.m_next.m_prev = b.m_prev;
            }

            if (b == m_bodyList)
            {
                m_bodyList = b.m_next;
            }

            --m_bodyCount;
            b = null;
        }

        /// <summary>
        /// Create a joint to constrain bodies together. No reference to the definition
        /// is retained. This may cause the connected bodies to cease colliding.
        /// @warning This function is locked during callbacks.
        /// </summary>
        /// <param name="def"></param>
        /// <returns></returns>
        public Joint CreateJoint(JointDef def)
        {
            //Debug.Assert(_locked == false);

            if (m_locked)
                throw new
                  Box2DException("Cannot create joints in the middle of Step. Has this been spawned from an event such as a ContactListener callback?");

            Joint j = Joint.Create(def);

            // Connect to the world list.
            j.m_prev = null;
            j.m_next = m_jointList;
            if (m_jointList != null)
            {
                m_jointList.m_prev = j;
            }

            m_jointList = j;
            ++m_jointCount;

            // Connect to the bodies' doubly linked lists.
            j.m_edgeA.joint = j;
            j.m_edgeA.other = j.m_bodyB;
            j.m_edgeA.Prev = null;
            j.m_edgeA.next = j.m_bodyA.m_jointList;
            if (j.m_bodyA.m_jointList != null)
                j.m_bodyA.m_jointList.Prev = j.m_edgeA;
            j.m_bodyA.m_jointList = j.m_edgeA;

            j.m_edgeB.joint = j;
            j.m_edgeB.other = j.m_bodyA;
            j.m_edgeB.Prev = null;
            j.m_edgeB.next = j.m_bodyB.m_jointList;
            if (j.m_bodyB.m_jointList != null)
                j.m_bodyB.m_jointList.Prev = j.m_edgeB;
            j.m_bodyB.m_jointList = j.m_edgeB;

            Body bodyA = def.bodyA;
            Body bodyB = def.bodyB;

            // If the joint prevents collisions, then flag any contacts for filtering.
            if (def.collideConnected == false)
            {
                ContactEdge edge = bodyB.m_contactList;
                while (edge != null)
                {
                    if (edge.other == bodyA)
                    {
                        // Flag the contact for filtering at the next time step (where either
                        // body is awake).
                        edge.contact.FlagForFiltering();
                    }

                    edge = edge.next;
                }
            }

            // Note: creating a joint doesn't wake the bodies.

            return j;
        }

        /// <summary>
        /// Destroy a joint. This may cause the connected bodies to begin colliding.
        /// @warning This function is locked during callbacks.
        /// </summary>
        /// <param name="j"></param>
        public void DestroyJoint(Joint j)
        {
            //Debug.Assert(_locked == false);
            if (m_locked) throw new Box2DException("Cannot destroy joints in the middle of Step. Has this been spawned from an event such as a ContactListener callback?");

            bool collideConnected = j.m_collideConnected;

            // Remove from the doubly linked list.
            if (j.m_prev != null)
            {
                j.m_prev.m_next = j.m_next;
            }

            if (j.m_next != null)
            {
                j.m_next.m_prev = j.m_prev;
            }

            if (j == m_jointList)
            {
                m_jointList = j.m_next;
            }

            // Disconnect from island graph.
            Body bodyA = j.m_bodyA;
            Body bodyB = j.m_bodyB;

            // Wake up connected bodies.
            bodyA.SetAwake(true);
            bodyB.SetAwake(true);

            // Remove from body 1.
            if (j.m_edgeA.Prev != null)
            {
                j.m_edgeA.Prev.next = j.m_edgeA.next;
            }

            if (j.m_edgeA.next != null)
            {
                j.m_edgeA.next.Prev = j.m_edgeA.Prev;
            }

            if (j.m_edgeA == bodyA.m_jointList)
            {
                bodyA.m_jointList = j.m_edgeA.next;
            }

            j.m_edgeA.Prev = null;
            j.m_edgeA.next = null;

            // Remove from body 2
            if (j.m_edgeB.Prev != null)
            {
                j.m_edgeB.Prev.next = j.m_edgeB.next;
            }

            if (j.m_edgeB.next != null)
            {
                j.m_edgeB.next.Prev = j.m_edgeB.Prev;
            }

            if (j.m_edgeB == bodyB.m_jointList)
            {
                bodyB.m_jointList = j.m_edgeB.next;
            }

            j.m_edgeB.Prev = null;
            j.m_edgeB.next = null;

            //Debug.Assert(_jointCount > 0);
            --m_jointCount;

            // If the joint prevents collisions, then flag any contacts for filtering.
            if (collideConnected == false)
            {
                ContactEdge edge = bodyB.m_contactList;
                while (edge != null)
                {
                    if (edge.other == bodyA)
                    {
                        // Flag the contact for filtering at the next time step (where either
                        // body is awake).
                        edge.contact.FlagForFiltering();
                    }

                    edge = edge.next;
                }
            }
        }

        public void SetAllowSleeping(bool flag)
        {
            if (flag == m_allowSleep) return;

            m_allowSleep = flag;
            if (!m_allowSleep)
            {
                for (Body b = m_bodyList; b != null; b = b.m_next)
                {
                    b.SetAwake(true);
                }
            }
        }

        // Find islands, integrate and solve constraints, solve position constraints
        private void Solve(TimeStep step)
        {
            // Size the island for the worst case.
            Island island = new Island(m_bodyCount,
                                       m_contactManager.m_contactCount,
                                       m_jointCount,
                                       m_contactManager.m_contactListener);

            // Clear all the island flags.
            for (Body b = m_bodyList; b != null; b = b.m_next)
            {
                b.UnsetFlag(BodyFlags.Island);
            }

            for (Contact c = m_contactManager.m_contactList; c != null; c = c.m_next)
            {
                c.m_flags &= ~CollisionFlags.Island;
            }

            for (Joint j = m_jointList; j != null; j = j.m_next)
            {
                j.m_islandFlag = false;
            }

            // Build and simulate all awake islands.
            int stackSize = m_bodyCount;
            //Stack<Body> stack = new Stack<Body>(_bodyCount);
            //Body stack     = (b2Body**) m_stackAllocator.Allocate(stackSize * sizeof(b2Body*));
            Body[] stack = new Body[m_bodyCount];
            for (Body seed = m_bodyList; seed != null; seed = seed.m_next)
            {
                if (seed.HasFlag(BodyFlags.Island))
                {
                    continue;
                }

                if (seed.IsAwake() == false || seed.IsEnabled() == false)
                {
                    continue;
                }

                // The seed can be dynamic or kinematic.
                if (seed.m_type == BodyType.Static)
                {
                    continue;
                }

                // Reset island and stack.
                island.Clear();
                int stackCount = 0;
                stack[stackCount++] = seed;
                seed.SetFlag(BodyFlags.Island);

                // Perform a depth first search (DFS) on the constraint graph.
                while (stackCount > 0)
                {
                    // Grab the next body off the stack and add it to the island.
                    Body b = stack[--stackCount];
                    ////Debug.Assert(b.IsEnabled() == true);
                    island.Add(b);

                    // To keep islands as small as possible, we don't
                    // propagate islands across static bodies.
                    if (b.m_type == BodyType.Static)
                    {
                        continue;
                    }

                    // Make sure the body is awake (without resetting sleep timer).
                    b.SetFlag(BodyFlags.Awake);

                    // Search all contacts connected to this body.
                    for (ContactEdge ce = b.m_contactList; ce != null; ce = ce.next)
                    {
                        Contact contact = ce.contact;

                        // Has this contact already been added to an island?
                        if ((contact.m_flags & CollisionFlags.Island) == CollisionFlags.Island)
                        {
                            continue;
                        }

                        // Is this contact solid and touching?
                        if (contact.IsEnabled() == false ||
                            contact.IsTouching() == false)
                        {
                            continue;
                        }

                        // Skip sensors.
                        bool sensorA = contact.m_fixtureA.IsSensor();
                        bool sensorB = contact.m_fixtureB.IsSensor();
                        if (sensorA || sensorB)
                        {
                            continue;
                        }

                        island.Add(contact);
                        contact.m_flags |= CollisionFlags.Island;

                        Body other = ce.other;

                        // Was the other body already added to this island?
                        if (other.HasFlag(BodyFlags.Island))
                        {
                            continue;
                        }

                        //Debug.Assert(stackCount < stackSize);
                        stack[stackCount++] = other;
                        other.SetFlag(BodyFlags.Island);
                    }

                    // Search all joints connect to this body.
                    for (JointEdge je = b.m_jointList; je != null; je = je.next)
                    {
                        if (je.joint.m_islandFlag == true)
                        {
                            continue;
                        }

                        Body other = je.other;

                        // Don't simulate joints connected to disabled bodies.
                        if (other.IsEnabled() == false)
                        {
                            continue;
                        }

                        island.Add(je.joint);
                        je.joint.m_islandFlag = true;

                        if (other.HasFlag(BodyFlags.Island))
                        {
                            continue;
                        }

                        //Debug.Assert(stackCount < stackSize);
                        stack[stackCount++] = other;
                        other.SetFlag(BodyFlags.Island);
                    }
                }

                island.Solve(step, m_gravity, m_allowSleep);

                // Post solve cleanup.
                for (int i = 0; i < island.m_bodyCount; ++i)
                {
                    // Allow static bodies to participate in other islands.
                    Body b = island.m_bodies[i];
                    if (b.m_type == BodyType.Static)
                    {
                        b.UnsetFlag(BodyFlags.Island);
                    }
                }
            }

            stack = null;

            {
                // Synchronize fixtures, check for out of range bodies.
                for (Body b = m_bodyList; b != null; b = b.GetNext())
                {
                    // If a body was not in an island then it did not move.
                    if (!(b.HasFlag(BodyFlags.Island)))
                    {
                        continue;
                    }

                    if (b.m_type == BodyType.Static)
                    {
                        continue;
                    }

                    // Update fixtures (for broad-phase).
                    b.SynchronizeFixtures();
                }

                // Look for new contacts.
                m_contactManager.FindNewContacts();
            }
        }

        // Find TOI contacts and solve them.
        private void SolveTOI(in TimeStep step)
        {
            Island island = new Island(2 * Settings.MaxTOIContacts, Settings.MaxTOIContacts, 0,
                                       m_contactManager.m_contactListener);

            if (m_stepComplete)
            {
                for (Body b = m_bodyList; b != null; b = b.m_next)
                {
                    b.UnsetFlag(BodyFlags.Island);
                    b.m_sweep.alpha0 = 0.0f;
                }

                for (Contact c = m_contactManager.m_contactList; c != null; c = c.m_next)
                {
                    // Invalidate TOI
                    c.m_flags &= ~(CollisionFlags.Toi | CollisionFlags.Island);
                    c.m_toiCount = 0;
                    c.m_toi = 1.0f;
                }
            }

            // Find TOI events and solve them.
            for (; ; )
            {
                // Find the first TOI.
                Contact minContact = null;
                float minAlpha = 1.0f;

                for (Contact c = m_contactManager.m_contactList; c != null; c = c.m_next)
                {
                    // Is this contact disabled?
                    if (c.Enabled == false)
                    {
                        continue;
                    }

                    // Prevent excessive sub-stepping.
                    if (c.m_toiCount > Settings.MaxSubSteps)
                    {
                        continue;
                    }

                    float alpha = 1.0f;
                    if ((c.m_flags & CollisionFlags.Toi) == CollisionFlags.Toi)
                    {
                        // This contact has a valid cached TOI.
                        alpha = c.m_toi;
                    }
                    else
                    {
                        Fixture fA = c.FixtureA;
                        Fixture fB = c.FixtureB;

                        // Is there a sensor?
                        if (fA.IsSensor() || fB.IsSensor())
                        {
                            continue;
                        }

                        Body bA = fA.Body;
                        Body bB = fB.Body;

                        bool activeA = bA.IsAwake() && bA.m_type != BodyType.Static;
                        bool activeB = bB.IsAwake() && bB.m_type != BodyType.Static;

                        // Is at least one body active (awake and dynamic or kinematic)?
                        if (activeA == false && activeB == false)
                        {
                            continue;
                        }

                        bool collideA = bA.IsBullet() || bA.m_type != BodyType.Dynamic;
                        bool collideB = bB.IsBullet() || bB.m_type != BodyType.Dynamic;

                        // Are these two non-bullet dynamic bodies?
                        if (collideA == false && collideB == false)
                        {
                            continue;
                        }

                        // Compute the TOI for this contact.
                        // Put the sweeps onto the same time interval.
                        float alpha0 = bA.m_sweep.alpha0;

                        if (bA.m_sweep.alpha0 < bB.m_sweep.alpha0)
                        {
                            bA.m_sweep.Advance(alpha0 = bB.m_sweep.alpha0);
                        }
                        else if (bB.m_sweep.alpha0 < bA.m_sweep.alpha0)
                        {
                            bB.m_sweep.Advance(alpha0);
                        }

                        //Debug.Assert(alpha0 < 1.0f);

                        // Compute the time of impact in interval [0, minTOI]
                        TOIInput input;
                        input.proxyA = new DistanceProxy();
                        input.proxyA.Set(fA.Shape, c.ChildIndexA);
                        input.proxyB = new DistanceProxy();
                        input.proxyB.Set(fB.Shape, c.ChildIndexB);
                        input.sweepA = bA.m_sweep;
                        input.sweepB = bB.m_sweep;
                        input.tMax = 1.0f;

                        TOI.TimeOfImpact(out TOIOutput output, in input);

                        // Beta is the fraction of the remaining portion of the .
                        if (output.state == TOIOutputState.Touching)
                        {
                            alpha = MathF.Min(alpha0 + (1.0f - alpha0) * output.t, 1.0f);
                        }
                        else
                        {
                            alpha = 1.0f;
                        }

                        c.m_toi = alpha;
                        c.m_flags |= CollisionFlags.Toi;
                    }

                    if (alpha < minAlpha)
                    {
                        // This is the minimum TOI found so far.
                        minContact = c;
                        minAlpha = alpha;
                    }
                }

                if (minContact == null || 1.0f - 10.0f * Settings.FLT_EPSILON < minAlpha)
                {
                    // No more TOI events. Done!
                    m_stepComplete = true;
                    break;
                }

                {
                    // Advance the bodies to the TOI.
                    Fixture fA = minContact.m_fixtureA;
                    Fixture fB = minContact.m_fixtureB;
                    Body bA = fA.Body;
                    Body bB = fB.Body;

                    Sweep backup1 = bA.m_sweep;
                    Sweep backup2 = bB.m_sweep;

                    bA.Advance(minAlpha);
                    bB.Advance(minAlpha);

                    // The TOI contact likely has some new contact points.
                    minContact.Update(m_contactManager.m_contactListener);
                    minContact.m_flags &= ~CollisionFlags.Toi;
                    ++minContact.m_toiCount;

                    // Is the contact solid?
                    if (minContact.IsEnabled() == false || minContact.IsTouching() == false)
                    {
                        // Restore the sweeps.
                        minContact.SetEnabled(false);
                        bA.m_sweep = backup1;
                        bB.m_sweep = backup2;
                        bA.SynchronizeTransform();
                        bB.SynchronizeTransform();
                        continue;
                    }

                    bA.SetAwake(true);
                    bB.SetAwake(true);

                    // Build the island
                    island.Clear();
                    island.Add(bA);
                    island.Add(bB);
                    island.Add(minContact);

                    bA.SetFlag(BodyFlags.Island);
                    bB.SetFlag(BodyFlags.Island);
                    minContact.m_flags |= CollisionFlags.Island;

                    // Get contacts on bodyA and bodyB.
                    Body[] bodies = { bA, bB };

                    for (int i = 0; i < 2; ++i)
                    {
                        Body body = bodies[i];
                        if (body.m_type == BodyType.Dynamic)
                        {
                            for (ContactEdge ce = body.m_contactList; ce != null; ce = ce.next)
                            {
                                if (island.m_bodyCount == island.m_bodyCapacity)
                                {
                                    break;
                                }

                                if (island.m_contactCount == island.m_contactCapacity)
                                {
                                    break;
                                }

                                Contact contact = ce.contact;

                                // Has this contact already been added to the island?
                                if ((contact.m_flags & CollisionFlags.Island) == CollisionFlags.Island)
                                {
                                    continue;
                                }

                                // Only add static, kinematic, or bullet bodies.
                                Body other = ce.other;
                                if (other.m_type == BodyType.Dynamic &&
                                    body.IsBullet() == false && other.IsBullet() == false)
                                {
                                    continue;
                                }

                                // Skip sensors.
                                bool sensorA = contact.m_fixtureA.IsSensor();
                                bool sensorB = contact.m_fixtureB.IsSensor();
                                if (sensorA || sensorB)
                                {
                                    continue;
                                }

                                // Tentatively advance the body to the TOI.
                                Sweep backup = other.m_sweep;
                                if (!(other.HasFlag(BodyFlags.Island)))
                                {
                                    other.Advance(minAlpha);
                                }

                                // Update the contact points
                                contact.Update(m_contactManager.m_contactListener);

                                // Was the contact disabled by the user?
                                if (contact.IsEnabled() == false)
                                {
                                    other.m_sweep = backup;
                                    other.SynchronizeTransform();
                                    continue;
                                }

                                // Are there contact points?
                                if (contact.IsTouching() == false)
                                {
                                    other.m_sweep = backup;
                                    other.SynchronizeTransform();
                                    continue;
                                }

                                // Add the contact to the island
                                contact.m_flags |= CollisionFlags.Island;
                                island.Add(contact);

                                // Has the other body already been added to the island?
                                if (other.HasFlag(BodyFlags.Island))
                                {
                                    continue;
                                }

                                // Add the other body to the island.
                                other.SetFlag(BodyFlags.Island);

                                if (other.m_type != BodyType.Static)
                                {
                                    other.SetAwake(true);
                                }

                                island.Add(other);
                            }
                        }
                    }

                    TimeStep subStep;
                    subStep.dt = (1.0f - minAlpha) * step.dt;
                    subStep.inv_dt = 1.0f / subStep.dt;
                    subStep.dtRatio = 1.0f;
                    subStep.positionIterations = 20;
                    subStep.velocityIterations = step.velocityIterations;
                    subStep.warmStarting = false;
                    island.SolveTOI(in subStep, bA.m_islandIndex, bB.m_islandIndex);

                    // Reset island flags and synchronize broad-phase proxies.
                    for (int i = 0; i < island.m_bodyCount; ++i)
                    {
                        Body body = island.m_bodies[i];
                        body.UnsetFlag(BodyFlags.Island);

                        if (body.m_type != BodyType.Dynamic)
                        {
                            continue;
                        }

                        body.SynchronizeFixtures();

                        // Invalidate all contact TOIs on this displaced body.
                        for (ContactEdge ce = body.m_contactList; ce != null; ce = ce.next)
                        {
                            ce.contact.m_flags &= ~(CollisionFlags.Toi | CollisionFlags.Island);
                        }
                    }

                    // Commit fixture proxy movements to the broad-phase so that new contacts are created.
                    // Also, some contacts can be destroyed.
                    m_contactManager.FindNewContacts();

                    if (m_subStepping)
                    {
                        m_stepComplete = false;
                        break;
                    }
                }
            }
        }

        /// <summary>
        /// Take a time step. This performs collision detection, integration,
        /// and constraint solution.
        /// </summary>
        /// <param name="dt">The amount of time to simulate, this should not vary.</param>
        /// <param name="iterations">For the velocity constraint solver.</param>
        /// <param name="iterations">For the positionconstraint solver.</param>
        public void Step(float dt, int velocityIterations, int positionIterations)
        {
            if (m_newContacts)
            {
                m_contactManager.FindNewContacts();
                m_newContacts = false;
            }

            m_locked = true;

<<<<<<< HEAD
    /// <summary>
    /// Take a time step. This performs collision detection, integration,
    /// and constraint solution.
    /// </summary>
    /// <param name="dt">The amount of time to simulate, this should not vary.</param>
    /// <param name="velocityIterations">Iterations for the velocity constraint solver.</param>
    /// <param name="positionIterations">Iterations for the position constraint solver.</param>
    public void Step(float dt, int velocityIterations, int positionIterations) {
      if (m_newContacts) {
        m_contactManager.FindNewContacts();
        m_newContacts = false;
      }

      m_locked = true;

      TimeStep step;
      step.dt                 = dt;
      step.velocityIterations = velocityIterations;
      step.positionIterations = positionIterations;
      if (dt > 0.0f) {
        step.inv_dt = 1.0f / dt;
      }
      else {
        step.inv_dt = 0.0f;
      }

      step.dtRatio = m_inv_dt0 * dt;

      step.warmStarting = m_warmStarting;

      // Update contacts. This is where some contacts are destroyed.
      {
        m_contactManager.Collide();
      }

      // Integrate velocities, solve velocity constraints, and integrate positions.
      if (m_stepComplete && step.dt > 0.0f) {
        Solve(step);
      }

      // Handle TOI events.
      if (m_continuousPhysics && step.dt > 0.0f) {
        SolveTOI(step);
      }

      if (step.dt > 0.0f) {
        m_inv_dt0 = step.inv_dt;
      }

      if (m_clearForces) {
        ClearForces();
      }

      m_locked = false;
    }
=======
            TimeStep step;
            step.dt = dt;
            step.velocityIterations = velocityIterations;
            step.positionIterations = positionIterations;
            if (dt > 0.0f)
            {
                step.inv_dt = 1.0f / dt;
            }
            else
            {
                step.inv_dt = 0.0f;
            }
>>>>>>> ebbb7e39

            step.dtRatio = m_inv_dt0 * dt;

            step.warmStarting = m_warmStarting;

            // Update contacts. This is where some contacts are destroyed.
            {
                m_contactManager.Collide();
            }

            // Integrate velocities, solve velocity constraints, and integrate positions.
            if (m_stepComplete && step.dt > 0.0f)
            {
                Solve(step);
            }

            // Handle TOI events.
            if (m_continuousPhysics && step.dt > 0.0f)
            {
                SolveTOI(step);
            }

            if (step.dt > 0.0f)
            {
                m_inv_dt0 = step.inv_dt;
            }

            if (m_clearForces)
            {
                ClearForces();
            }

            m_locked = false;
        }

        public void ClearForces()
        {
            for (Body body = m_bodyList; body != null; body = body.GetNext())
            {
                body.m_force = Vector2.Zero;
                body.m_torque = 0.0f;
            }
        }

        public delegate bool QueryCallback(Fixture fixture);

        public void QueryAABB(QueryCallback callback, in AABB aabb)
        {
            bool internalCallback(int proxyId)
            {
                FixtureProxy proxy = (FixtureProxy)m_contactManager.m_broadPhase.GetUserData(proxyId);
                return callback(proxy.fixture);
            }

            m_contactManager.m_broadPhase.Query(internalCallback, aabb);
        }

        public int QueryAABB(out Fixture[] fixtures, in AABB aabb, int maxFixtures = 256)
        {
            Fixture[] result = new Fixture[maxFixtures];

            int i = 0;

            bool internalCallback(int proxyId)
            {
                FixtureProxy proxy = (FixtureProxy)m_contactManager.m_broadPhase.GetUserData(proxyId);
                result[i++] = proxy.fixture;
                return i != maxFixtures;
            }

            m_contactManager.m_broadPhase.Query(internalCallback, aabb);

            fixtures = result;
            return i;
        }

        public delegate void RayCastCallback(Fixture fixture, Vector2 point, Vector2 normal, float fraction);

        public void RayCast(RayCastCallback callback, in Vector2 point1, in Vector2 point2)
        {
            float internalCallback(RayCastInput input, int proxyId)
            {
                object userData = m_contactManager.m_broadPhase.GetUserData(proxyId);
                FixtureProxy proxy = (FixtureProxy)userData;
                Fixture fixture = proxy.fixture;
                int index = proxy.childIndex;
                bool hit = fixture.RayCast(out RayCastOutput output, input, index);

                if (hit)
                {
                    float fraction = output.fraction;
                    Vector2 point = (1f - fraction) * input.p1 + fraction * input.p2;
                    callback(fixture, point, output.normal, fraction);
                }

                return input.maxFraction;
            }

            RayCastInput input;
            input.maxFraction = 1.0f;
            input.p1 = point1;
            input.p2 = point2;
            m_contactManager.m_broadPhase.RayCast(internalCallback, in input);
        }

        private void DrawJoint(Joint joint)
        {
            Body b1 = joint.GetBodyA();
            Body b2 = joint.GetBodyB();
            Transform xf1 = b1.GetTransform();
            Transform xf2 = b2.GetTransform();
            Vector2 x1 = xf1.p;
            Vector2 x2 = xf2.p;
            Vector2 p1 = joint.GetAnchorA;
            Vector2 p2 = joint.GetAnchorB;

            Color color = new Color(0.5f, 0.8f, 0.8f);

            switch (joint)
            {
                case DistanceJoint j:
                    m_debugDraw.DrawSegment(p1, p2, color);
                    break;

                case PulleyJoint pulley:
                    {
                        Vector2 s1 = pulley.GroundAnchorA;
                        Vector2 s2 = pulley.GroundAnchorB;
                        m_debugDraw.DrawSegment(s1, p1, color);
                        m_debugDraw.DrawSegment(s2, p2, color);
                        m_debugDraw.DrawSegment(s1, s2, color);
                    }
                    break;

                case MouseJoint j:
                    // don't draw this
                    break;

                default:
                    m_debugDraw.DrawSegment(x1, p1, color);
                    m_debugDraw.DrawSegment(p1, p2, color);
                    m_debugDraw.DrawSegment(x2, p2, color);
                    break;
            }
        }

        private void DrawFixture(Fixture fixture, Transform xf, Color color)
        {
            switch (fixture.Shape)
            {
                case CircleShape circle:
                    {
                        Vector2 center = Math.Mul(xf, circle.m_p);
                        float radius = circle.m_radius;
                        Vector2 axis = new Vector2(xf.q.M11, xf.q.M21);

                        m_debugDraw.DrawSolidCircle(center, radius, axis, color);
                    }
                    break;

                case PolygonShape poly:
                    {
                        int vertexCount = poly.m_count;
                        Vector2[] localVertices = poly.m_vertices;

                        //Debug.Assert(vertexCount <= Settings.MaxPolygonVertices);
                        Vector2[] vertices = new Vector2[Settings.MaxPolygonVertices];

                        for (int i = 0; i < vertexCount; ++i)
                        {
                            vertices[i] = Math.Mul(xf, localVertices[i]);
                        }

                        m_debugDraw.DrawSolidPolygon(Vec2.ConvertArray(vertices), vertexCount, color);
                    }
                    break;

                case EdgeShape edge:
                    {

                        m_debugDraw.DrawSegment(Math.Mul(xf, edge.m_vertex1), Math.Mul(xf, edge.m_vertex2), color);
                    }
                    break;
            }
        }

        public void DrawDebugData()
        {
            var flags = m_debugDraw.Flags;
            if ((flags & DrawFlags.Shape) == DrawFlags.Shape)
            {
                for (Body b = m_bodyList; b != null; b = b.GetNext())
                {
                    Transform xf = b.GetTransform();
                    for (Fixture f = b.GetFixtureList(); f != null; f = f.GetNext())
                    {
                        if (b.Type() == BodyType.Dynamic && b.m_mass == 0.0f)
                        {
                            // Bad body
                            DrawShape(f, xf, new Color(1.0f, 0.0f, 0.0f));
                        }
                        else if (b.IsEnabled() == false)
                        {
                            DrawShape(f, xf, new Color(0.5f, 0.5f, 0.3f));
                        }
                        else if (b.Type() == BodyType.Static)
                        {
                            DrawShape(f, xf, new Color(0.5f, 0.9f, 0.5f));
                        }
                        else if (b.Type() == BodyType.Kinematic)
                        {
                            DrawShape(f, xf, new Color(0.5f, 0.5f, 0.9f));
                        }
                        else if (b.IsAwake() == false)
                        {
                            DrawShape(f, xf, new Color(0.6f, 0.6f, 0.6f));
                        }
                        else
                        {
                            DrawShape(f, xf, new Color(0.9f, 0.7f, 0.7f));
                        }
                    }
                }
            }

            if ((flags & DrawFlags.Joint) == DrawFlags.Joint)
            {
                for (Joint j = m_jointList; j != null; j = j.GetNext())
                {
                    j.Draw(m_debugDraw);
                }
            }

            if ((flags & DrawFlags.Pair) == DrawFlags.Pair)
            {
                Color color = new Color(0.3f, 0.9f, 0.9f);
                for (Contact c = m_contactManager.m_contactList; c != null; c = c.GetNext())
                {
                    Fixture fixtureA = c.GetFixtureA();
                    Fixture fixtureB = c.GetFixtureB();
                    int indexA = c.GetChildIndexA();
                    int indexB = c.GetChildIndexB();
                    Vector2 cA = fixtureA.GetAABB(indexA).GetCenter();
                    Vector2 cB = fixtureB.GetAABB(indexB).GetCenter();

                    m_debugDraw.DrawSegment(cA, cB, color);
                }
            }

            if ((flags & DrawFlags.Aabb) == DrawFlags.Aabb)
            {
                Color color = new Color(0.9f, 0.3f, 0.9f);
                BroadPhase bp = m_contactManager.m_broadPhase;

                for (Body b = m_bodyList; b != null; b = b.GetNext())
                {
                    if (b.IsEnabled() == false)
                    {
                        continue;
                    }

                    for (Fixture f = b.GetFixtureList(); f != null; f = f.GetNext())
                    {
                        for (int i = 0; i < f.m_proxyCount; ++i)
                        {
                            FixtureProxy proxy = f.m_proxies[i];
                            AABB aabb = bp.GetFatAABB(proxy.proxyId);
                            Vec2[] vs = new Vec2[4];
                            vs[0] = new Vec2(aabb.lowerBound.X, aabb.lowerBound.Y);
                            vs[1] = new Vec2(aabb.upperBound.X, aabb.lowerBound.Y);
                            vs[2] = new Vec2(aabb.upperBound.X, aabb.upperBound.Y);
                            vs[3] = new Vec2(aabb.lowerBound.X, aabb.upperBound.Y);

                            m_debugDraw.DrawPolygon(vs, 4, color);
                        }
                    }
                }
            }

            if ((flags & DrawFlags.CenterOfMass) == DrawFlags.CenterOfMass)
            {
                for (Body b = m_bodyList; b != null; b = b.GetNext())
                {
                    Transform xf = b.GetTransform();
                    xf.p = b.GetWorldCenter();
                    m_debugDraw.DrawTransform(xf);
                }
            }
        }

        private void DrawShape(Fixture fixture, in Transform xf, in Color color)
        {
            switch (fixture.Shape)
            {
                case CircleShape circle:
                    {
                        Vec2 center = Math.Mul(xf, circle.m_p);
                        float radius = circle.m_radius;
                        Vec2 axis = Vector2.Transform(new Vector2(1.0f, 0.0f), xf.q); // Math.Mul(xf.q, new Vector2(1.0f, 0.0f));

                        m_debugDraw.DrawSolidCircle(center, radius, axis, color);
                    }
                    break;

                case EdgeShape edge:
                    {
                        Vector2 v1 = Math.Mul(xf, edge.m_vertex1);
                        Vector2 v2 = Math.Mul(xf, edge.m_vertex2);
                        m_debugDraw.DrawSegment(v1, v2, color);

                        if (!edge.m_oneSided)
                        {
                            m_debugDraw.DrawPoint(v1, 4f, color);
                            m_debugDraw.DrawPoint(v2, 4f, color);
                        }
                    }
                    break;

                case ChainShape chain:
                    {
                        int count = chain.m_count;
                        Vector2[] vertices = chain.m_vertices;

                        Vector2 v1 = Math.Mul(xf, vertices[0]);
                        m_debugDraw.DrawPoint(v1, 4.0f, color);

                        for (int i = 1; i < count; ++i)
                        {
                            Vector2 v2 = Math.Mul(xf, vertices[i]);
                            m_debugDraw.DrawSegment(v1, v2, color);
                            v1 = v2;
                        }

                    }
                    break;

                case PolygonShape poly:
                    {
                        int vertexCount = poly.m_count;
                        Vec2[] vertices = new Vec2[Settings.MaxPolygonVertices];

                        for (int i = 0; i < vertexCount; ++i)
                        {
                            vertices[i] = Math.Mul(xf, poly.m_vertices[i]);
                        }

                        m_debugDraw.DrawSolidPolygon(vertices, vertexCount, color);
                    }
                    break;

                default:
                    break;
            }
        }
    }
}<|MERGE_RESOLUTION|>--- conflicted
+++ resolved
@@ -43,1409 +43,1369 @@
 
 namespace Box2D.NetStandard.Dynamics.World
 {
-    /// <summary>
-    /// The world class manages all physics entities, dynamic simulation,
-    /// and asynchronous queries.
-    /// </summary>
-    public class World
-    {
-        //internal BroadPhase     _broadPhase;
-        internal readonly ContactManager m_contactManager;
-
-        private Body m_bodyList;
-        private Joint m_jointList;
-
-        private int m_bodyCount;
-        private int m_jointCount;
-
-        private Vector2 m_gravity;
-        private bool m_allowSleep;
-
-        private DestructionListener m_destructionListener;
-        private DebugDraw m_debugDraw;
-
-        private float m_inv_dt0;
-
-        internal bool m_newContacts;
-        private bool m_locked;
-        private readonly bool m_clearForces;
-
-        // These are for debugging the solver
-        private readonly bool m_warmStarting;
-        private readonly bool m_continuousPhysics;
-        private readonly bool m_subStepping;
-
-        private bool m_stepComplete;
-
-        private Action DrawDebugDataStub = () => { };
-
-        /// <summary>
-        /// Get\Set global gravity vector.
-        /// </summary>
-        public Vector2 Gravity
-        {
-            [MethodImpl(MethodImplOptions.AggressiveInlining)]
-            get => m_gravity;
-            [MethodImpl(MethodImplOptions.AggressiveInlining)]
-            set => m_gravity = value;
-        }
-
-        /// <summary>
-        /// Get the world body list. With the returned body, use Body.GetNext to get
-        /// the next body in the world list. A null body indicates the end of the list.
-        /// </summary>
-        /// <returns>The head of the world body list.</returns>
-        [MethodImpl(MethodImplOptions.AggressiveInlining)]
-        public Body GetBodyList() => m_bodyList;
-
-        /// <summary>
-        /// Get the world joint list. With the returned joint, use Joint.GetNext to get
-        /// the next joint in the world list. A null joint indicates the end of the list.
-        /// </summary>
-        /// <returns>The head of the world joint list.</returns>
-        [MethodImpl(MethodImplOptions.AggressiveInlining)]
-        public Joint GetJointList() => m_jointList;
-
-        [MethodImpl(MethodImplOptions.AggressiveInlining)]
-        public Contact GetContactList() => m_contactManager.m_contactList;
-
-        /// <summary>
-        /// Get the number of bodies.
-        /// </summary>
-        /// <returns></returns>
-        [MethodImpl(MethodImplOptions.AggressiveInlining)]
-        public int GetBodyCount() => m_bodyCount;
-
-        /// <summary>
-        /// Get the number joints.
-        /// </summary>
-        /// <returns></returns>
-        [MethodImpl(MethodImplOptions.AggressiveInlining)]
-        public int GetJointCount() => m_jointCount;
-
-        /// <summary>
-        /// Get the number of contacts (each may have 0 or more contact points).
-        /// </summary>
-        /// <returns></returns>
-        [MethodImpl(MethodImplOptions.AggressiveInlining)]
-        public int GetContactCount() => m_contactManager.m_contactCount;
-
-        [MethodImpl(MethodImplOptions.AggressiveInlining)]
-        public void SetGravity(in Vector2 gravity) => m_gravity = gravity;
-
-        [MethodImpl(MethodImplOptions.AggressiveInlining)]
-        public Vector2 GetGravity() => m_gravity;
-
-        [MethodImpl(MethodImplOptions.AggressiveInlining)]
-        public bool IsLocked() => m_locked;
-
-        [MethodImpl(MethodImplOptions.AggressiveInlining)]
-        public bool GetAutoClearGorces() => m_clearForces;
-
-        [MethodImpl(MethodImplOptions.AggressiveInlining)]
-        internal ContactManager GetContactManager() => m_contactManager;
-
-        public World() : this(new Vector2(0, -10)) { }
-
-        /// <summary>
-        /// Construct a world object.
-        /// </summary>
-        /// <param name="worldAABB">A bounding box that completely encompasses all your shapes.</param>
-        /// <param name="gravity">The world gravity vector.</param>
-        /// <param name="doSleep">Improve performance by not simulating inactive bodies.</param>
-        public World(Vector2 gravity)
-        {
-            m_destructionListener = null;
-            m_debugDraw = null;
-
-            m_bodyList = null;
-            m_jointList = null;
-
-            m_bodyCount = 0;
-            m_jointCount = 0;
-
-            m_warmStarting = true;
-            m_continuousPhysics = true;
-            m_subStepping = false;
-
-            m_stepComplete = true;
-            m_allowSleep = true;
-            m_gravity = gravity;
-
-            m_newContacts = false;
-            m_locked = false;
-            m_clearForces = true;
-
-            m_inv_dt0 = 0.0f;
-
-            m_contactManager = new ContactManager();
-        }
-
-        /// <summary>
-        /// Register a destruction listener.
-        /// </summary>
-        /// <param name="listener"></param>
-        public void SetDestructionListener(DestructionListener listener) => m_destructionListener = listener;
-
-        /// <summary>
-        /// Register a contact filter to provide specific control over collision.
-        /// Otherwise the default filter is used (b2_defaultFilter).
-        /// </summary>
-        /// <param name="filter"></param>
-        public void SetContactFilter(ContactFilter filter) => m_contactManager.m_contactFilter = filter;
-
-        /// <summary>
-        /// Register a contact event listener
-        /// </summary>
-        /// <param name="listener"></param>
-        public void SetContactListener(ContactListener listener) => m_contactManager.m_contactListener = listener;
-
-        /// <summary>
-        /// Register a routine for debug drawing. The debug draw functions are called
-        /// inside the World.Step method, so make sure your renderer is ready to
-        /// consume draw commands when you call Step().
-        /// </summary>
-        /// <param name="debugDraw"></param>
-        public void SetDebugDraw(DebugDraw debugDraw)
-        {
-            m_debugDraw = debugDraw;
-            DrawDebugDataStub = DrawDebugData;
-        }
-
-        /// <summary>
-        /// Create a rigid body given a definition. No reference to the definition
-        /// is retained.
-        /// @warning This function is locked during callbacks.
-        /// </summary>
-        /// <param name="def"></param>
-        /// <returns></returns>
-        public Body CreateBody(BodyDef def)
-        {
-            //Debug.Assert(_locked == false);
-
-            if (m_locked)
-                throw new
-                  Box2DException("Cannot create bodies in the middle of Step. Has this been spawned from an event such as a ContactListener callback?");
-
-
-            Body b = new Body(def, this);
-
-            // Add to world doubly linked list.
-            b.m_prev = null;
-            b.m_next = m_bodyList;
-            if (m_bodyList != null)
-            {
-                m_bodyList.m_prev = b;
-            }
-
-            m_bodyList = b;
-            ++m_bodyCount;
-
-            return b;
-        }
-
-        /// <summary>
-        /// Destroy a rigid body given a definition. No reference to the definition
-        /// is retained. This function is locked during callbacks.
-        /// @warning This automatically deletes all associated shapes and joints.
-        /// @warning This function is locked during callbacks.
-        /// </summary>
-        /// <param name="b"></param>
-        public void DestroyBody(Body b)
-        {
-            //Debug.Assert(_bodyCount > 0);
-            //Debug.Assert(_locked    == false);
-            if (m_locked == true)
-            {
-                if (m_locked)
-                    throw new
-                      Box2DException("Cannot destroy bodies in the middle of Step. Has this been spawned from an event such as a ContactListener callback?");
-            }
-
-            // Delete the attached joints.
-            JointEdge je = b.m_jointList;
-            while (je != null)
-            {
-                JointEdge je0 = je;
-                je = je.next;
-
-                m_destructionListener?.SayGoodbye(je0.joint);
-
-                DestroyJoint(je0.joint);
-
-                b.m_jointList = je;
-            }
-
-            b.m_jointList = null;
-
-            ContactEdge ce = b.m_contactList;
-            while (ce != null)
-            {
-                ContactEdge ce0 = ce;
-                ce = ce.next;
-                m_contactManager.Destroy(ce0.contact);
-            }
-
-            b.m_contactList = null;
-
-            // Delete the attached fixtures. This destroys broad-phase
-            // proxies.
-            Fixture f = b.m_fixtureList;
-            while (f != null)
-            {
-                Fixture f0 = f;
-                f = f.m_next;
-
-                m_destructionListener?.SayGoodbye(f0);
-
-                f0.DestroyProxies(m_contactManager.m_broadPhase);
-
-                b.m_fixtureList = f;
-                b.m_fixtureCount -= 1;
-            }
-
-            b.m_fixtureList = null;
-            b.m_fixtureCount = 0;
-
-            // Remove world body list.
-            if (b.m_prev != null)
-            {
-                b.m_prev.m_next = b.m_next;
-            }
-
-            if (b.m_next != null)
-            {
-                b.m_next.m_prev = b.m_prev;
-            }
-
-            if (b == m_bodyList)
-            {
-                m_bodyList = b.m_next;
-            }
-
-            --m_bodyCount;
-            b = null;
-        }
-
-        /// <summary>
-        /// Create a joint to constrain bodies together. No reference to the definition
-        /// is retained. This may cause the connected bodies to cease colliding.
-        /// @warning This function is locked during callbacks.
-        /// </summary>
-        /// <param name="def"></param>
-        /// <returns></returns>
-        public Joint CreateJoint(JointDef def)
-        {
-            //Debug.Assert(_locked == false);
-
-            if (m_locked)
-                throw new
-                  Box2DException("Cannot create joints in the middle of Step. Has this been spawned from an event such as a ContactListener callback?");
-
-            Joint j = Joint.Create(def);
-
-            // Connect to the world list.
-            j.m_prev = null;
-            j.m_next = m_jointList;
-            if (m_jointList != null)
-            {
-                m_jointList.m_prev = j;
-            }
-
-            m_jointList = j;
-            ++m_jointCount;
-
-            // Connect to the bodies' doubly linked lists.
-            j.m_edgeA.joint = j;
-            j.m_edgeA.other = j.m_bodyB;
-            j.m_edgeA.Prev = null;
-            j.m_edgeA.next = j.m_bodyA.m_jointList;
-            if (j.m_bodyA.m_jointList != null)
-                j.m_bodyA.m_jointList.Prev = j.m_edgeA;
-            j.m_bodyA.m_jointList = j.m_edgeA;
-
-            j.m_edgeB.joint = j;
-            j.m_edgeB.other = j.m_bodyA;
-            j.m_edgeB.Prev = null;
-            j.m_edgeB.next = j.m_bodyB.m_jointList;
-            if (j.m_bodyB.m_jointList != null)
-                j.m_bodyB.m_jointList.Prev = j.m_edgeB;
-            j.m_bodyB.m_jointList = j.m_edgeB;
-
-            Body bodyA = def.bodyA;
-            Body bodyB = def.bodyB;
-
-            // If the joint prevents collisions, then flag any contacts for filtering.
-            if (def.collideConnected == false)
-            {
-                ContactEdge edge = bodyB.m_contactList;
-                while (edge != null)
-                {
-                    if (edge.other == bodyA)
-                    {
-                        // Flag the contact for filtering at the next time step (where either
-                        // body is awake).
-                        edge.contact.FlagForFiltering();
-                    }
-
-                    edge = edge.next;
-                }
-            }
-
-            // Note: creating a joint doesn't wake the bodies.
-
-            return j;
-        }
-
-        /// <summary>
-        /// Destroy a joint. This may cause the connected bodies to begin colliding.
-        /// @warning This function is locked during callbacks.
-        /// </summary>
-        /// <param name="j"></param>
-        public void DestroyJoint(Joint j)
-        {
-            //Debug.Assert(_locked == false);
-            if (m_locked) throw new Box2DException("Cannot destroy joints in the middle of Step. Has this been spawned from an event such as a ContactListener callback?");
-
-            bool collideConnected = j.m_collideConnected;
-
-            // Remove from the doubly linked list.
-            if (j.m_prev != null)
-            {
-                j.m_prev.m_next = j.m_next;
-            }
-
-            if (j.m_next != null)
-            {
-                j.m_next.m_prev = j.m_prev;
-            }
-
-            if (j == m_jointList)
-            {
-                m_jointList = j.m_next;
-            }
-
-            // Disconnect from island graph.
-            Body bodyA = j.m_bodyA;
-            Body bodyB = j.m_bodyB;
-
-            // Wake up connected bodies.
-            bodyA.SetAwake(true);
-            bodyB.SetAwake(true);
-
-            // Remove from body 1.
-            if (j.m_edgeA.Prev != null)
-            {
-                j.m_edgeA.Prev.next = j.m_edgeA.next;
-            }
-
-            if (j.m_edgeA.next != null)
-            {
-                j.m_edgeA.next.Prev = j.m_edgeA.Prev;
-            }
-
-            if (j.m_edgeA == bodyA.m_jointList)
-            {
-                bodyA.m_jointList = j.m_edgeA.next;
-            }
-
-            j.m_edgeA.Prev = null;
-            j.m_edgeA.next = null;
-
-            // Remove from body 2
-            if (j.m_edgeB.Prev != null)
-            {
-                j.m_edgeB.Prev.next = j.m_edgeB.next;
-            }
-
-            if (j.m_edgeB.next != null)
-            {
-                j.m_edgeB.next.Prev = j.m_edgeB.Prev;
-            }
-
-            if (j.m_edgeB == bodyB.m_jointList)
-            {
-                bodyB.m_jointList = j.m_edgeB.next;
-            }
-
-            j.m_edgeB.Prev = null;
-            j.m_edgeB.next = null;
-
-            //Debug.Assert(_jointCount > 0);
-            --m_jointCount;
-
-            // If the joint prevents collisions, then flag any contacts for filtering.
-            if (collideConnected == false)
-            {
-                ContactEdge edge = bodyB.m_contactList;
-                while (edge != null)
-                {
-                    if (edge.other == bodyA)
-                    {
-                        // Flag the contact for filtering at the next time step (where either
-                        // body is awake).
-                        edge.contact.FlagForFiltering();
-                    }
-
-                    edge = edge.next;
-                }
-            }
-        }
-
-        public void SetAllowSleeping(bool flag)
-        {
-            if (flag == m_allowSleep) return;
-
-            m_allowSleep = flag;
-            if (!m_allowSleep)
-            {
-                for (Body b = m_bodyList; b != null; b = b.m_next)
-                {
-                    b.SetAwake(true);
-                }
-            }
-        }
-
-        // Find islands, integrate and solve constraints, solve position constraints
-        private void Solve(TimeStep step)
-        {
-            // Size the island for the worst case.
-            Island island = new Island(m_bodyCount,
-                                       m_contactManager.m_contactCount,
-                                       m_jointCount,
-                                       m_contactManager.m_contactListener);
-
-            // Clear all the island flags.
-            for (Body b = m_bodyList; b != null; b = b.m_next)
-            {
-                b.UnsetFlag(BodyFlags.Island);
-            }
-
-            for (Contact c = m_contactManager.m_contactList; c != null; c = c.m_next)
-            {
-                c.m_flags &= ~CollisionFlags.Island;
-            }
-
-            for (Joint j = m_jointList; j != null; j = j.m_next)
-            {
-                j.m_islandFlag = false;
-            }
-
-            // Build and simulate all awake islands.
-            int stackSize = m_bodyCount;
-            //Stack<Body> stack = new Stack<Body>(_bodyCount);
-            //Body stack     = (b2Body**) m_stackAllocator.Allocate(stackSize * sizeof(b2Body*));
-            Body[] stack = new Body[m_bodyCount];
-            for (Body seed = m_bodyList; seed != null; seed = seed.m_next)
-            {
-                if (seed.HasFlag(BodyFlags.Island))
-                {
-                    continue;
-                }
-
-                if (seed.IsAwake() == false || seed.IsEnabled() == false)
-                {
-                    continue;
-                }
-
-                // The seed can be dynamic or kinematic.
-                if (seed.m_type == BodyType.Static)
-                {
-                    continue;
-                }
-
-                // Reset island and stack.
-                island.Clear();
-                int stackCount = 0;
-                stack[stackCount++] = seed;
-                seed.SetFlag(BodyFlags.Island);
-
-                // Perform a depth first search (DFS) on the constraint graph.
-                while (stackCount > 0)
-                {
-                    // Grab the next body off the stack and add it to the island.
-                    Body b = stack[--stackCount];
-                    ////Debug.Assert(b.IsEnabled() == true);
-                    island.Add(b);
-
-                    // To keep islands as small as possible, we don't
-                    // propagate islands across static bodies.
-                    if (b.m_type == BodyType.Static)
-                    {
-                        continue;
-                    }
-
-                    // Make sure the body is awake (without resetting sleep timer).
-                    b.SetFlag(BodyFlags.Awake);
-
-                    // Search all contacts connected to this body.
-                    for (ContactEdge ce = b.m_contactList; ce != null; ce = ce.next)
-                    {
-                        Contact contact = ce.contact;
-
-                        // Has this contact already been added to an island?
-                        if ((contact.m_flags & CollisionFlags.Island) == CollisionFlags.Island)
-                        {
-                            continue;
-                        }
-
-                        // Is this contact solid and touching?
-                        if (contact.IsEnabled() == false ||
-                            contact.IsTouching() == false)
-                        {
-                            continue;
-                        }
-
-                        // Skip sensors.
-                        bool sensorA = contact.m_fixtureA.IsSensor();
-                        bool sensorB = contact.m_fixtureB.IsSensor();
-                        if (sensorA || sensorB)
-                        {
-                            continue;
-                        }
-
-                        island.Add(contact);
-                        contact.m_flags |= CollisionFlags.Island;
-
-                        Body other = ce.other;
-
-                        // Was the other body already added to this island?
-                        if (other.HasFlag(BodyFlags.Island))
-                        {
-                            continue;
-                        }
-
-                        //Debug.Assert(stackCount < stackSize);
-                        stack[stackCount++] = other;
-                        other.SetFlag(BodyFlags.Island);
-                    }
-
-                    // Search all joints connect to this body.
-                    for (JointEdge je = b.m_jointList; je != null; je = je.next)
-                    {
-                        if (je.joint.m_islandFlag == true)
-                        {
-                            continue;
-                        }
-
-                        Body other = je.other;
-
-                        // Don't simulate joints connected to disabled bodies.
-                        if (other.IsEnabled() == false)
-                        {
-                            continue;
-                        }
-
-                        island.Add(je.joint);
-                        je.joint.m_islandFlag = true;
-
-                        if (other.HasFlag(BodyFlags.Island))
-                        {
-                            continue;
-                        }
-
-                        //Debug.Assert(stackCount < stackSize);
-                        stack[stackCount++] = other;
-                        other.SetFlag(BodyFlags.Island);
-                    }
-                }
-
-                island.Solve(step, m_gravity, m_allowSleep);
-
-                // Post solve cleanup.
-                for (int i = 0; i < island.m_bodyCount; ++i)
-                {
-                    // Allow static bodies to participate in other islands.
-                    Body b = island.m_bodies[i];
-                    if (b.m_type == BodyType.Static)
-                    {
-                        b.UnsetFlag(BodyFlags.Island);
-                    }
-                }
-            }
-
-            stack = null;
-
-            {
-                // Synchronize fixtures, check for out of range bodies.
-                for (Body b = m_bodyList; b != null; b = b.GetNext())
-                {
-                    // If a body was not in an island then it did not move.
-                    if (!(b.HasFlag(BodyFlags.Island)))
-                    {
-                        continue;
-                    }
-
-                    if (b.m_type == BodyType.Static)
-                    {
-                        continue;
-                    }
-
-                    // Update fixtures (for broad-phase).
-                    b.SynchronizeFixtures();
-                }
-
-                // Look for new contacts.
-                m_contactManager.FindNewContacts();
-            }
-        }
-
-        // Find TOI contacts and solve them.
-        private void SolveTOI(in TimeStep step)
-        {
-            Island island = new Island(2 * Settings.MaxTOIContacts, Settings.MaxTOIContacts, 0,
-                                       m_contactManager.m_contactListener);
-
-            if (m_stepComplete)
-            {
-                for (Body b = m_bodyList; b != null; b = b.m_next)
-                {
-                    b.UnsetFlag(BodyFlags.Island);
-                    b.m_sweep.alpha0 = 0.0f;
-                }
-
-                for (Contact c = m_contactManager.m_contactList; c != null; c = c.m_next)
-                {
-                    // Invalidate TOI
-                    c.m_flags &= ~(CollisionFlags.Toi | CollisionFlags.Island);
-                    c.m_toiCount = 0;
-                    c.m_toi = 1.0f;
-                }
-            }
-
-            // Find TOI events and solve them.
-            for (; ; )
-            {
-                // Find the first TOI.
-                Contact minContact = null;
-                float minAlpha = 1.0f;
-
-                for (Contact c = m_contactManager.m_contactList; c != null; c = c.m_next)
-                {
-                    // Is this contact disabled?
-                    if (c.Enabled == false)
-                    {
-                        continue;
-                    }
-
-                    // Prevent excessive sub-stepping.
-                    if (c.m_toiCount > Settings.MaxSubSteps)
-                    {
-                        continue;
-                    }
-
-                    float alpha = 1.0f;
-                    if ((c.m_flags & CollisionFlags.Toi) == CollisionFlags.Toi)
-                    {
-                        // This contact has a valid cached TOI.
-                        alpha = c.m_toi;
-                    }
-                    else
-                    {
-                        Fixture fA = c.FixtureA;
-                        Fixture fB = c.FixtureB;
-
-                        // Is there a sensor?
-                        if (fA.IsSensor() || fB.IsSensor())
-                        {
-                            continue;
-                        }
-
-                        Body bA = fA.Body;
-                        Body bB = fB.Body;
-
-                        bool activeA = bA.IsAwake() && bA.m_type != BodyType.Static;
-                        bool activeB = bB.IsAwake() && bB.m_type != BodyType.Static;
-
-                        // Is at least one body active (awake and dynamic or kinematic)?
-                        if (activeA == false && activeB == false)
-                        {
-                            continue;
-                        }
-
-                        bool collideA = bA.IsBullet() || bA.m_type != BodyType.Dynamic;
-                        bool collideB = bB.IsBullet() || bB.m_type != BodyType.Dynamic;
-
-                        // Are these two non-bullet dynamic bodies?
-                        if (collideA == false && collideB == false)
-                        {
-                            continue;
-                        }
-
-                        // Compute the TOI for this contact.
-                        // Put the sweeps onto the same time interval.
-                        float alpha0 = bA.m_sweep.alpha0;
-
-                        if (bA.m_sweep.alpha0 < bB.m_sweep.alpha0)
-                        {
-                            bA.m_sweep.Advance(alpha0 = bB.m_sweep.alpha0);
-                        }
-                        else if (bB.m_sweep.alpha0 < bA.m_sweep.alpha0)
-                        {
-                            bB.m_sweep.Advance(alpha0);
-                        }
-
-                        //Debug.Assert(alpha0 < 1.0f);
-
-                        // Compute the time of impact in interval [0, minTOI]
-                        TOIInput input;
-                        input.proxyA = new DistanceProxy();
-                        input.proxyA.Set(fA.Shape, c.ChildIndexA);
-                        input.proxyB = new DistanceProxy();
-                        input.proxyB.Set(fB.Shape, c.ChildIndexB);
-                        input.sweepA = bA.m_sweep;
-                        input.sweepB = bB.m_sweep;
-                        input.tMax = 1.0f;
-
-                        TOI.TimeOfImpact(out TOIOutput output, in input);
-
-                        // Beta is the fraction of the remaining portion of the .
-                        if (output.state == TOIOutputState.Touching)
-                        {
-                            alpha = MathF.Min(alpha0 + (1.0f - alpha0) * output.t, 1.0f);
-                        }
-                        else
-                        {
-                            alpha = 1.0f;
-                        }
-
-                        c.m_toi = alpha;
-                        c.m_flags |= CollisionFlags.Toi;
-                    }
-
-                    if (alpha < minAlpha)
-                    {
-                        // This is the minimum TOI found so far.
-                        minContact = c;
-                        minAlpha = alpha;
-                    }
-                }
-
-                if (minContact == null || 1.0f - 10.0f * Settings.FLT_EPSILON < minAlpha)
-                {
-                    // No more TOI events. Done!
-                    m_stepComplete = true;
-                    break;
-                }
-
-                {
-                    // Advance the bodies to the TOI.
-                    Fixture fA = minContact.m_fixtureA;
-                    Fixture fB = minContact.m_fixtureB;
-                    Body bA = fA.Body;
-                    Body bB = fB.Body;
-
-                    Sweep backup1 = bA.m_sweep;
-                    Sweep backup2 = bB.m_sweep;
-
-                    bA.Advance(minAlpha);
-                    bB.Advance(minAlpha);
-
-                    // The TOI contact likely has some new contact points.
-                    minContact.Update(m_contactManager.m_contactListener);
-                    minContact.m_flags &= ~CollisionFlags.Toi;
-                    ++minContact.m_toiCount;
-
-                    // Is the contact solid?
-                    if (minContact.IsEnabled() == false || minContact.IsTouching() == false)
-                    {
-                        // Restore the sweeps.
-                        minContact.SetEnabled(false);
-                        bA.m_sweep = backup1;
-                        bB.m_sweep = backup2;
-                        bA.SynchronizeTransform();
-                        bB.SynchronizeTransform();
-                        continue;
-                    }
-
-                    bA.SetAwake(true);
-                    bB.SetAwake(true);
-
-                    // Build the island
-                    island.Clear();
-                    island.Add(bA);
-                    island.Add(bB);
-                    island.Add(minContact);
-
-                    bA.SetFlag(BodyFlags.Island);
-                    bB.SetFlag(BodyFlags.Island);
-                    minContact.m_flags |= CollisionFlags.Island;
-
-                    // Get contacts on bodyA and bodyB.
-                    Body[] bodies = { bA, bB };
-
-                    for (int i = 0; i < 2; ++i)
-                    {
-                        Body body = bodies[i];
-                        if (body.m_type == BodyType.Dynamic)
-                        {
-                            for (ContactEdge ce = body.m_contactList; ce != null; ce = ce.next)
-                            {
-                                if (island.m_bodyCount == island.m_bodyCapacity)
-                                {
-                                    break;
-                                }
-
-                                if (island.m_contactCount == island.m_contactCapacity)
-                                {
-                                    break;
-                                }
-
-                                Contact contact = ce.contact;
-
-                                // Has this contact already been added to the island?
-                                if ((contact.m_flags & CollisionFlags.Island) == CollisionFlags.Island)
-                                {
-                                    continue;
-                                }
-
-                                // Only add static, kinematic, or bullet bodies.
-                                Body other = ce.other;
-                                if (other.m_type == BodyType.Dynamic &&
-                                    body.IsBullet() == false && other.IsBullet() == false)
-                                {
-                                    continue;
-                                }
-
-                                // Skip sensors.
-                                bool sensorA = contact.m_fixtureA.IsSensor();
-                                bool sensorB = contact.m_fixtureB.IsSensor();
-                                if (sensorA || sensorB)
-                                {
-                                    continue;
-                                }
-
-                                // Tentatively advance the body to the TOI.
-                                Sweep backup = other.m_sweep;
-                                if (!(other.HasFlag(BodyFlags.Island)))
-                                {
-                                    other.Advance(minAlpha);
-                                }
-
-                                // Update the contact points
-                                contact.Update(m_contactManager.m_contactListener);
-
-                                // Was the contact disabled by the user?
-                                if (contact.IsEnabled() == false)
-                                {
-                                    other.m_sweep = backup;
-                                    other.SynchronizeTransform();
-                                    continue;
-                                }
-
-                                // Are there contact points?
-                                if (contact.IsTouching() == false)
-                                {
-                                    other.m_sweep = backup;
-                                    other.SynchronizeTransform();
-                                    continue;
-                                }
-
-                                // Add the contact to the island
-                                contact.m_flags |= CollisionFlags.Island;
-                                island.Add(contact);
-
-                                // Has the other body already been added to the island?
-                                if (other.HasFlag(BodyFlags.Island))
-                                {
-                                    continue;
-                                }
-
-                                // Add the other body to the island.
-                                other.SetFlag(BodyFlags.Island);
-
-                                if (other.m_type != BodyType.Static)
-                                {
-                                    other.SetAwake(true);
-                                }
-
-                                island.Add(other);
-                            }
-                        }
-                    }
-
-                    TimeStep subStep;
-                    subStep.dt = (1.0f - minAlpha) * step.dt;
-                    subStep.inv_dt = 1.0f / subStep.dt;
-                    subStep.dtRatio = 1.0f;
-                    subStep.positionIterations = 20;
-                    subStep.velocityIterations = step.velocityIterations;
-                    subStep.warmStarting = false;
-                    island.SolveTOI(in subStep, bA.m_islandIndex, bB.m_islandIndex);
-
-                    // Reset island flags and synchronize broad-phase proxies.
-                    for (int i = 0; i < island.m_bodyCount; ++i)
-                    {
-                        Body body = island.m_bodies[i];
-                        body.UnsetFlag(BodyFlags.Island);
-
-                        if (body.m_type != BodyType.Dynamic)
-                        {
-                            continue;
-                        }
-
-                        body.SynchronizeFixtures();
-
-                        // Invalidate all contact TOIs on this displaced body.
-                        for (ContactEdge ce = body.m_contactList; ce != null; ce = ce.next)
-                        {
-                            ce.contact.m_flags &= ~(CollisionFlags.Toi | CollisionFlags.Island);
-                        }
-                    }
-
-                    // Commit fixture proxy movements to the broad-phase so that new contacts are created.
-                    // Also, some contacts can be destroyed.
-                    m_contactManager.FindNewContacts();
-
-                    if (m_subStepping)
-                    {
-                        m_stepComplete = false;
-                        break;
-                    }
-                }
-            }
-        }
-
-        /// <summary>
-        /// Take a time step. This performs collision detection, integration,
-        /// and constraint solution.
-        /// </summary>
-        /// <param name="dt">The amount of time to simulate, this should not vary.</param>
-        /// <param name="iterations">For the velocity constraint solver.</param>
-        /// <param name="iterations">For the positionconstraint solver.</param>
-        public void Step(float dt, int velocityIterations, int positionIterations)
-        {
-            if (m_newContacts)
-            {
-                m_contactManager.FindNewContacts();
-                m_newContacts = false;
-            }
-
-            m_locked = true;
-
-<<<<<<< HEAD
-    /// <summary>
-    /// Take a time step. This performs collision detection, integration,
-    /// and constraint solution.
+  /// <summary>
+  ///  The world class manages all physics entities, dynamic simulation,
+  ///  and asynchronous queries.
+  /// </summary>
+  public class World
+	{
+		public delegate bool QueryCallback(Fixture fixture);
+
+		public delegate void RayCastCallback(Fixture fixture, Vector2 point, Vector2 normal, float fraction);
+
+		private readonly bool m_clearForces;
+
+		//internal BroadPhase     _broadPhase;
+		internal readonly ContactManager m_contactManager;
+		private readonly bool m_continuousPhysics;
+		private readonly bool m_subStepping;
+
+		// These are for debugging the solver
+		private readonly bool m_warmStarting;
+
+		private Action DrawDebugDataStub = () => { };
+		private bool m_allowSleep;
+
+		private int m_bodyCount;
+
+		private Body m_bodyList;
+		private DebugDraw m_debugDraw;
+
+		private DestructionListener m_destructionListener;
+
+		private Vector2 m_gravity;
+
+		private float m_inv_dt0;
+		private int m_jointCount;
+		private Joint m_jointList;
+		private bool m_locked;
+
+		internal bool m_newContacts;
+
+		private bool m_stepComplete;
+
+		public World() : this(new Vector2(0, -10))
+		{ }
+
+    /// <summary>
+    ///  Construct a world object.
+    /// </summary>
+    /// <param name="worldAABB">A bounding box that completely encompasses all your shapes.</param>
+    /// <param name="gravity">The world gravity vector.</param>
+    /// <param name="doSleep">Improve performance by not simulating inactive bodies.</param>
+    public World(Vector2 gravity)
+		{
+			m_destructionListener = null;
+			m_debugDraw = null;
+
+			m_bodyList = null;
+			m_jointList = null;
+
+			m_bodyCount = 0;
+			m_jointCount = 0;
+
+			m_warmStarting = true;
+			m_continuousPhysics = true;
+			m_subStepping = false;
+
+			m_stepComplete = true;
+			m_allowSleep = true;
+			m_gravity = gravity;
+
+			m_newContacts = false;
+			m_locked = false;
+			m_clearForces = true;
+
+			m_inv_dt0 = 0.0f;
+
+			m_contactManager = new ContactManager();
+		}
+
+    /// <summary>
+    ///  Get\Set global gravity vector.
+    /// </summary>
+    public Vector2 Gravity
+		{
+			[MethodImpl(MethodImplOptions.AggressiveInlining)]
+			get => m_gravity;
+			[MethodImpl(MethodImplOptions.AggressiveInlining)]
+			set => m_gravity = value;
+		}
+
+    /// <summary>
+    ///  Get the world body list. With the returned body, use Body.GetNext to get
+    ///  the next body in the world list. A null body indicates the end of the list.
+    /// </summary>
+    /// <returns>The head of the world body list.</returns>
+    [MethodImpl(MethodImplOptions.AggressiveInlining)]
+		public Body GetBodyList() => m_bodyList;
+
+    /// <summary>
+    ///  Get the world joint list. With the returned joint, use Joint.GetNext to get
+    ///  the next joint in the world list. A null joint indicates the end of the list.
+    /// </summary>
+    /// <returns>The head of the world joint list.</returns>
+    [MethodImpl(MethodImplOptions.AggressiveInlining)]
+		public Joint GetJointList() => m_jointList;
+
+		[MethodImpl(MethodImplOptions.AggressiveInlining)]
+		public Contact GetContactList() => m_contactManager.m_contactList;
+
+    /// <summary>
+    ///  Get the number of bodies.
+    /// </summary>
+    /// <returns></returns>
+    [MethodImpl(MethodImplOptions.AggressiveInlining)]
+		public int GetBodyCount() => m_bodyCount;
+
+    /// <summary>
+    ///  Get the number joints.
+    /// </summary>
+    /// <returns></returns>
+    [MethodImpl(MethodImplOptions.AggressiveInlining)]
+		public int GetJointCount() => m_jointCount;
+
+    /// <summary>
+    ///  Get the number of contacts (each may have 0 or more contact points).
+    /// </summary>
+    /// <returns></returns>
+    [MethodImpl(MethodImplOptions.AggressiveInlining)]
+		public int GetContactCount() => m_contactManager.m_contactCount;
+
+		[MethodImpl(MethodImplOptions.AggressiveInlining)]
+		public void SetGravity(in Vector2 gravity)
+		{
+			m_gravity = gravity;
+		}
+
+		[MethodImpl(MethodImplOptions.AggressiveInlining)]
+		public Vector2 GetGravity() => m_gravity;
+
+		[MethodImpl(MethodImplOptions.AggressiveInlining)]
+		public bool IsLocked() => m_locked;
+
+		[MethodImpl(MethodImplOptions.AggressiveInlining)]
+		public bool GetAutoClearGorces() => m_clearForces;
+
+		[MethodImpl(MethodImplOptions.AggressiveInlining)]
+		internal ContactManager GetContactManager() => m_contactManager;
+
+    /// <summary>
+    ///  Register a destruction listener.
+    /// </summary>
+    /// <param name="listener"></param>
+    public void SetDestructionListener(DestructionListener listener)
+		{
+			m_destructionListener = listener;
+		}
+
+    /// <summary>
+    ///  Register a contact filter to provide specific control over collision.
+    ///  Otherwise the default filter is used (b2_defaultFilter).
+    /// </summary>
+    /// <param name="filter"></param>
+    public void SetContactFilter(ContactFilter filter)
+		{
+			m_contactManager.m_contactFilter = filter;
+		}
+
+    /// <summary>
+    ///  Register a contact event listener
+    /// </summary>
+    /// <param name="listener"></param>
+    public void SetContactListener(ContactListener listener)
+		{
+			m_contactManager.m_contactListener = listener;
+		}
+
+    /// <summary>
+    ///  Register a routine for debug drawing. The debug draw functions are called
+    ///  inside the World.Step method, so make sure your renderer is ready to
+    ///  consume draw commands when you call Step().
+    /// </summary>
+    /// <param name="debugDraw"></param>
+    public void SetDebugDraw(DebugDraw debugDraw)
+		{
+			m_debugDraw = debugDraw;
+			DrawDebugDataStub = DrawDebugData;
+		}
+
+    /// <summary>
+    ///  Create a rigid body given a definition. No reference to the definition
+    ///  is retained.
+    ///  @warning This function is locked during callbacks.
+    /// </summary>
+    /// <param name="def"></param>
+    /// <returns></returns>
+    public Body CreateBody(BodyDef def)
+		{
+			//Debug.Assert(_locked == false);
+
+			if (m_locked)
+			{
+				throw new
+					Box2DException("Cannot create bodies in the middle of Step. Has this been spawned from an event such as a ContactListener callback?");
+			}
+
+
+			var b = new Body(def, this);
+
+			// Add to world doubly linked list.
+			b.m_prev = null;
+			b.m_next = m_bodyList;
+			if (m_bodyList != null)
+			{
+				m_bodyList.m_prev = b;
+			}
+
+			m_bodyList = b;
+			++m_bodyCount;
+
+			return b;
+		}
+
+    /// <summary>
+    ///  Destroy a rigid body given a definition. No reference to the definition
+    ///  is retained. This function is locked during callbacks.
+    ///  @warning This automatically deletes all associated shapes and joints.
+    ///  @warning This function is locked during callbacks.
+    /// </summary>
+    /// <param name="b"></param>
+    public void DestroyBody(Body b)
+		{
+			//Debug.Assert(_bodyCount > 0);
+			//Debug.Assert(_locked    == false);
+			if (m_locked)
+			{
+				if (m_locked)
+				{
+					throw new
+						Box2DException("Cannot destroy bodies in the middle of Step. Has this been spawned from an event such as a ContactListener callback?");
+				}
+			}
+
+			// Delete the attached joints.
+			JointEdge je = b.m_jointList;
+			while (je != null)
+			{
+				JointEdge je0 = je;
+				je = je.next;
+
+				m_destructionListener?.SayGoodbye(je0.joint);
+
+				DestroyJoint(je0.joint);
+
+				b.m_jointList = je;
+			}
+
+			b.m_jointList = null;
+
+			ContactEdge ce = b.m_contactList;
+			while (ce != null)
+			{
+				ContactEdge ce0 = ce;
+				ce = ce.next;
+				m_contactManager.Destroy(ce0.contact);
+			}
+
+			b.m_contactList = null;
+
+			// Delete the attached fixtures. This destroys broad-phase
+			// proxies.
+			Fixture f = b.m_fixtureList;
+			while (f != null)
+			{
+				Fixture f0 = f;
+				f = f.m_next;
+
+				m_destructionListener?.SayGoodbye(f0);
+
+				f0.DestroyProxies(m_contactManager.m_broadPhase);
+
+				b.m_fixtureList = f;
+				b.m_fixtureCount -= 1;
+			}
+
+			b.m_fixtureList = null;
+			b.m_fixtureCount = 0;
+
+			// Remove world body list.
+			if (b.m_prev != null)
+			{
+				b.m_prev.m_next = b.m_next;
+			}
+
+			if (b.m_next != null)
+			{
+				b.m_next.m_prev = b.m_prev;
+			}
+
+			if (b == m_bodyList)
+			{
+				m_bodyList = b.m_next;
+			}
+
+			--m_bodyCount;
+			b = null;
+		}
+
+    /// <summary>
+    ///  Create a joint to constrain bodies together. No reference to the definition
+    ///  is retained. This may cause the connected bodies to cease colliding.
+    ///  @warning This function is locked during callbacks.
+    /// </summary>
+    /// <param name="def"></param>
+    /// <returns></returns>
+    public Joint CreateJoint(JointDef def)
+		{
+			//Debug.Assert(_locked == false);
+
+			if (m_locked)
+			{
+				throw new
+					Box2DException("Cannot create joints in the middle of Step. Has this been spawned from an event such as a ContactListener callback?");
+			}
+
+			var j = Joint.Create(def);
+
+			// Connect to the world list.
+			j.m_prev = null;
+			j.m_next = m_jointList;
+			if (m_jointList != null)
+			{
+				m_jointList.m_prev = j;
+			}
+
+			m_jointList = j;
+			++m_jointCount;
+
+			// Connect to the bodies' doubly linked lists.
+			j.m_edgeA.joint = j;
+			j.m_edgeA.other = j.m_bodyB;
+			j.m_edgeA.Prev = null;
+			j.m_edgeA.next = j.m_bodyA.m_jointList;
+			if (j.m_bodyA.m_jointList != null)
+			{
+				j.m_bodyA.m_jointList.Prev = j.m_edgeA;
+			}
+
+			j.m_bodyA.m_jointList = j.m_edgeA;
+
+			j.m_edgeB.joint = j;
+			j.m_edgeB.other = j.m_bodyA;
+			j.m_edgeB.Prev = null;
+			j.m_edgeB.next = j.m_bodyB.m_jointList;
+			if (j.m_bodyB.m_jointList != null)
+			{
+				j.m_bodyB.m_jointList.Prev = j.m_edgeB;
+			}
+
+			j.m_bodyB.m_jointList = j.m_edgeB;
+
+			Body bodyA = def.bodyA;
+			Body bodyB = def.bodyB;
+
+			// If the joint prevents collisions, then flag any contacts for filtering.
+			if (def.collideConnected == false)
+			{
+				ContactEdge edge = bodyB.m_contactList;
+				while (edge != null)
+				{
+					if (edge.other == bodyA)
+						// Flag the contact for filtering at the next time step (where either
+						// body is awake).
+					{
+						edge.contact.FlagForFiltering();
+					}
+
+					edge = edge.next;
+				}
+			}
+
+			// Note: creating a joint doesn't wake the bodies.
+
+			return j;
+		}
+
+    /// <summary>
+    ///  Destroy a joint. This may cause the connected bodies to begin colliding.
+    ///  @warning This function is locked during callbacks.
+    /// </summary>
+    /// <param name="j"></param>
+    public void DestroyJoint(Joint j)
+		{
+			//Debug.Assert(_locked == false);
+			if (m_locked)
+			{
+				throw new
+					Box2DException("Cannot destroy joints in the middle of Step. Has this been spawned from an event such as a ContactListener callback?");
+			}
+
+			bool collideConnected = j.m_collideConnected;
+
+			// Remove from the doubly linked list.
+			if (j.m_prev != null)
+			{
+				j.m_prev.m_next = j.m_next;
+			}
+
+			if (j.m_next != null)
+			{
+				j.m_next.m_prev = j.m_prev;
+			}
+
+			if (j == m_jointList)
+			{
+				m_jointList = j.m_next;
+			}
+
+			// Disconnect from island graph.
+			Body bodyA = j.m_bodyA;
+			Body bodyB = j.m_bodyB;
+
+			// Wake up connected bodies.
+			bodyA.SetAwake(true);
+			bodyB.SetAwake(true);
+
+			// Remove from body 1.
+			if (j.m_edgeA.Prev != null)
+			{
+				j.m_edgeA.Prev.next = j.m_edgeA.next;
+			}
+
+			if (j.m_edgeA.next != null)
+			{
+				j.m_edgeA.next.Prev = j.m_edgeA.Prev;
+			}
+
+			if (j.m_edgeA == bodyA.m_jointList)
+			{
+				bodyA.m_jointList = j.m_edgeA.next;
+			}
+
+			j.m_edgeA.Prev = null;
+			j.m_edgeA.next = null;
+
+			// Remove from body 2
+			if (j.m_edgeB.Prev != null)
+			{
+				j.m_edgeB.Prev.next = j.m_edgeB.next;
+			}
+
+			if (j.m_edgeB.next != null)
+			{
+				j.m_edgeB.next.Prev = j.m_edgeB.Prev;
+			}
+
+			if (j.m_edgeB == bodyB.m_jointList)
+			{
+				bodyB.m_jointList = j.m_edgeB.next;
+			}
+
+			j.m_edgeB.Prev = null;
+			j.m_edgeB.next = null;
+
+			//Debug.Assert(_jointCount > 0);
+			--m_jointCount;
+
+			// If the joint prevents collisions, then flag any contacts for filtering.
+			if (collideConnected == false)
+			{
+				ContactEdge edge = bodyB.m_contactList;
+				while (edge != null)
+				{
+					if (edge.other == bodyA)
+						// Flag the contact for filtering at the next time step (where either
+						// body is awake).
+					{
+						edge.contact.FlagForFiltering();
+					}
+
+					edge = edge.next;
+				}
+			}
+		}
+
+		public void SetAllowSleeping(bool flag)
+		{
+			if (flag == m_allowSleep)
+			{
+				return;
+			}
+
+			m_allowSleep = flag;
+			if (!m_allowSleep)
+			{
+				for (Body b = m_bodyList; b != null; b = b.m_next)
+				{
+					b.SetAwake(true);
+				}
+			}
+		}
+
+		// Find islands, integrate and solve constraints, solve position constraints
+		private void Solve(TimeStep step)
+		{
+			// Size the island for the worst case.
+			var island = new Island(m_bodyCount,
+			                        m_contactManager.m_contactCount,
+			                        m_jointCount,
+			                        m_contactManager.m_contactListener);
+
+			// Clear all the island flags.
+			for (Body b = m_bodyList; b != null; b = b.m_next)
+			{
+				b.UnsetFlag(BodyFlags.Island);
+			}
+
+			for (Contact c = m_contactManager.m_contactList; c != null; c = c.m_next)
+			{
+				c.m_flags &= ~CollisionFlags.Island;
+			}
+
+			for (Joint j = m_jointList; j != null; j = j.m_next)
+			{
+				j.m_islandFlag = false;
+			}
+
+			// Build and simulate all awake islands.
+			int stackSize = m_bodyCount;
+			//Stack<Body> stack = new Stack<Body>(_bodyCount);
+			//Body stack     = (b2Body**) m_stackAllocator.Allocate(stackSize * sizeof(b2Body*));
+			var stack = new Body[m_bodyCount];
+			for (Body seed = m_bodyList; seed != null; seed = seed.m_next)
+			{
+				if (seed.HasFlag(BodyFlags.Island))
+				{
+					continue;
+				}
+
+				if (seed.IsAwake() == false || seed.IsEnabled() == false)
+				{
+					continue;
+				}
+
+				// The seed can be dynamic or kinematic.
+				if (seed.m_type == BodyType.Static)
+				{
+					continue;
+				}
+
+				// Reset island and stack.
+				island.Clear();
+				var stackCount = 0;
+				stack[stackCount++] = seed;
+				seed.SetFlag(BodyFlags.Island);
+
+				// Perform a depth first search (DFS) on the constraint graph.
+				while (stackCount > 0)
+				{
+					// Grab the next body off the stack and add it to the island.
+					Body b = stack[--stackCount];
+					////Debug.Assert(b.IsEnabled() == true);
+					island.Add(b);
+
+					// To keep islands as small as possible, we don't
+					// propagate islands across static bodies.
+					if (b.m_type == BodyType.Static)
+					{
+						continue;
+					}
+
+					// Make sure the body is awake (without resetting sleep timer).
+					b.SetFlag(BodyFlags.Awake);
+
+					// Search all contacts connected to this body.
+					for (ContactEdge ce = b.m_contactList; ce != null; ce = ce.next)
+					{
+						Contact contact = ce.contact;
+
+						// Has this contact already been added to an island?
+						if ((contact.m_flags & CollisionFlags.Island) == CollisionFlags.Island)
+						{
+							continue;
+						}
+
+						// Is this contact solid and touching?
+						if (contact.IsEnabled() == false ||
+						    contact.IsTouching() == false)
+						{
+							continue;
+						}
+
+						// Skip sensors.
+						bool sensorA = contact.m_fixtureA.IsSensor();
+						bool sensorB = contact.m_fixtureB.IsSensor();
+						if (sensorA || sensorB)
+						{
+							continue;
+						}
+
+						island.Add(contact);
+						contact.m_flags |= CollisionFlags.Island;
+
+						Body other = ce.other;
+
+						// Was the other body already added to this island?
+						if (other.HasFlag(BodyFlags.Island))
+						{
+							continue;
+						}
+
+						//Debug.Assert(stackCount < stackSize);
+						stack[stackCount++] = other;
+						other.SetFlag(BodyFlags.Island);
+					}
+
+					// Search all joints connect to this body.
+					for (JointEdge je = b.m_jointList; je != null; je = je.next)
+					{
+						if (je.joint.m_islandFlag)
+						{
+							continue;
+						}
+
+						Body other = je.other;
+
+						// Don't simulate joints connected to disabled bodies.
+						if (other.IsEnabled() == false)
+						{
+							continue;
+						}
+
+						island.Add(je.joint);
+						je.joint.m_islandFlag = true;
+
+						if (other.HasFlag(BodyFlags.Island))
+						{
+							continue;
+						}
+
+						//Debug.Assert(stackCount < stackSize);
+						stack[stackCount++] = other;
+						other.SetFlag(BodyFlags.Island);
+					}
+				}
+
+				island.Solve(step, m_gravity, m_allowSleep);
+
+				// Post solve cleanup.
+				for (var i = 0; i < island.m_bodyCount; ++i)
+				{
+					// Allow static bodies to participate in other islands.
+					Body b = island.m_bodies[i];
+					if (b.m_type == BodyType.Static)
+					{
+						b.UnsetFlag(BodyFlags.Island);
+					}
+				}
+			}
+
+			stack = null;
+
+			{
+				// Synchronize fixtures, check for out of range bodies.
+				for (Body b = m_bodyList; b != null; b = b.GetNext())
+				{
+					// If a body was not in an island then it did not move.
+					if (!b.HasFlag(BodyFlags.Island))
+					{
+						continue;
+					}
+
+					if (b.m_type == BodyType.Static)
+					{
+						continue;
+					}
+
+					// Update fixtures (for broad-phase).
+					b.SynchronizeFixtures();
+				}
+
+				// Look for new contacts.
+				m_contactManager.FindNewContacts();
+			}
+		}
+
+		// Find TOI contacts and solve them.
+		private void SolveTOI(in TimeStep step)
+		{
+			var island = new Island(2 * Settings.MaxTOIContacts, Settings.MaxTOIContacts, 0,
+			                        m_contactManager.m_contactListener);
+
+			if (m_stepComplete)
+			{
+				for (Body b = m_bodyList; b != null; b = b.m_next)
+				{
+					b.UnsetFlag(BodyFlags.Island);
+					b.m_sweep.alpha0 = 0.0f;
+				}
+
+				for (Contact c = m_contactManager.m_contactList; c != null; c = c.m_next)
+				{
+					// Invalidate TOI
+					c.m_flags &= ~(CollisionFlags.Toi | CollisionFlags.Island);
+					c.m_toiCount = 0;
+					c.m_toi = 1.0f;
+				}
+			}
+
+			// Find TOI events and solve them.
+			for (;;)
+			{
+				// Find the first TOI.
+				Contact minContact = null;
+				var minAlpha = 1.0f;
+
+				for (Contact c = m_contactManager.m_contactList; c != null; c = c.m_next)
+				{
+					// Is this contact disabled?
+					if (c.Enabled == false)
+					{
+						continue;
+					}
+
+					// Prevent excessive sub-stepping.
+					if (c.m_toiCount > Settings.MaxSubSteps)
+					{
+						continue;
+					}
+
+					var alpha = 1.0f;
+					if ((c.m_flags & CollisionFlags.Toi) == CollisionFlags.Toi)
+					{
+						// This contact has a valid cached TOI.
+						alpha = c.m_toi;
+					}
+					else
+					{
+						Fixture fA = c.FixtureA;
+						Fixture fB = c.FixtureB;
+
+						// Is there a sensor?
+						if (fA.IsSensor() || fB.IsSensor())
+						{
+							continue;
+						}
+
+						Body bA = fA.Body;
+						Body bB = fB.Body;
+
+						bool activeA = bA.IsAwake() && bA.m_type != BodyType.Static;
+						bool activeB = bB.IsAwake() && bB.m_type != BodyType.Static;
+
+						// Is at least one body active (awake and dynamic or kinematic)?
+						if (activeA == false && activeB == false)
+						{
+							continue;
+						}
+
+						bool collideA = bA.IsBullet() || bA.m_type != BodyType.Dynamic;
+						bool collideB = bB.IsBullet() || bB.m_type != BodyType.Dynamic;
+
+						// Are these two non-bullet dynamic bodies?
+						if (collideA == false && collideB == false)
+						{
+							continue;
+						}
+
+						// Compute the TOI for this contact.
+						// Put the sweeps onto the same time interval.
+						float alpha0 = bA.m_sweep.alpha0;
+
+						if (bA.m_sweep.alpha0 < bB.m_sweep.alpha0)
+						{
+							bA.m_sweep.Advance(alpha0 = bB.m_sweep.alpha0);
+						}
+						else if (bB.m_sweep.alpha0 < bA.m_sweep.alpha0)
+						{
+							bB.m_sweep.Advance(alpha0);
+						}
+
+						//Debug.Assert(alpha0 < 1.0f);
+
+						// Compute the time of impact in interval [0, minTOI]
+						TOIInput input;
+						input.proxyA = new DistanceProxy();
+						input.proxyA.Set(fA.Shape, c.ChildIndexA);
+						input.proxyB = new DistanceProxy();
+						input.proxyB.Set(fB.Shape, c.ChildIndexB);
+						input.sweepA = bA.m_sweep;
+						input.sweepB = bB.m_sweep;
+						input.tMax = 1.0f;
+
+						TOI.TimeOfImpact(out TOIOutput output, in input);
+
+						// Beta is the fraction of the remaining portion of the .
+						if (output.state == TOIOutputState.Touching)
+						{
+							alpha = MathF.Min(alpha0 + (1.0f - alpha0) * output.t, 1.0f);
+						}
+						else
+						{
+							alpha = 1.0f;
+						}
+
+						c.m_toi = alpha;
+						c.m_flags |= CollisionFlags.Toi;
+					}
+
+					if (alpha < minAlpha)
+					{
+						// This is the minimum TOI found so far.
+						minContact = c;
+						minAlpha = alpha;
+					}
+				}
+
+				if (minContact == null || 1.0f - 10.0f * Settings.FLT_EPSILON < minAlpha)
+				{
+					// No more TOI events. Done!
+					m_stepComplete = true;
+					break;
+				}
+
+				{
+					// Advance the bodies to the TOI.
+					Fixture fA = minContact.m_fixtureA;
+					Fixture fB = minContact.m_fixtureB;
+					Body bA = fA.Body;
+					Body bB = fB.Body;
+
+					Sweep backup1 = bA.m_sweep;
+					Sweep backup2 = bB.m_sweep;
+
+					bA.Advance(minAlpha);
+					bB.Advance(minAlpha);
+
+					// The TOI contact likely has some new contact points.
+					minContact.Update(m_contactManager.m_contactListener);
+					minContact.m_flags &= ~CollisionFlags.Toi;
+					++minContact.m_toiCount;
+
+					// Is the contact solid?
+					if (minContact.IsEnabled() == false || minContact.IsTouching() == false)
+					{
+						// Restore the sweeps.
+						minContact.SetEnabled(false);
+						bA.m_sweep = backup1;
+						bB.m_sweep = backup2;
+						bA.SynchronizeTransform();
+						bB.SynchronizeTransform();
+						continue;
+					}
+
+					bA.SetAwake(true);
+					bB.SetAwake(true);
+
+					// Build the island
+					island.Clear();
+					island.Add(bA);
+					island.Add(bB);
+					island.Add(minContact);
+
+					bA.SetFlag(BodyFlags.Island);
+					bB.SetFlag(BodyFlags.Island);
+					minContact.m_flags |= CollisionFlags.Island;
+
+					// Get contacts on bodyA and bodyB.
+					Body[] bodies = {bA, bB};
+
+					for (var i = 0; i < 2; ++i)
+					{
+						Body body = bodies[i];
+						if (body.m_type == BodyType.Dynamic)
+						{
+							for (ContactEdge ce = body.m_contactList; ce != null; ce = ce.next)
+							{
+								if (island.m_bodyCount == island.m_bodyCapacity)
+								{
+									break;
+								}
+
+								if (island.m_contactCount == island.m_contactCapacity)
+								{
+									break;
+								}
+
+								Contact contact = ce.contact;
+
+								// Has this contact already been added to the island?
+								if ((contact.m_flags & CollisionFlags.Island) == CollisionFlags.Island)
+								{
+									continue;
+								}
+
+								// Only add static, kinematic, or bullet bodies.
+								Body other = ce.other;
+								if (other.m_type == BodyType.Dynamic &&
+								    body.IsBullet() == false && other.IsBullet() == false)
+								{
+									continue;
+								}
+
+								// Skip sensors.
+								bool sensorA = contact.m_fixtureA.IsSensor();
+								bool sensorB = contact.m_fixtureB.IsSensor();
+								if (sensorA || sensorB)
+								{
+									continue;
+								}
+
+								// Tentatively advance the body to the TOI.
+								Sweep backup = other.m_sweep;
+								if (!other.HasFlag(BodyFlags.Island))
+								{
+									other.Advance(minAlpha);
+								}
+
+								// Update the contact points
+								contact.Update(m_contactManager.m_contactListener);
+
+								// Was the contact disabled by the user?
+								if (contact.IsEnabled() == false)
+								{
+									other.m_sweep = backup;
+									other.SynchronizeTransform();
+									continue;
+								}
+
+								// Are there contact points?
+								if (contact.IsTouching() == false)
+								{
+									other.m_sweep = backup;
+									other.SynchronizeTransform();
+									continue;
+								}
+
+								// Add the contact to the island
+								contact.m_flags |= CollisionFlags.Island;
+								island.Add(contact);
+
+								// Has the other body already been added to the island?
+								if (other.HasFlag(BodyFlags.Island))
+								{
+									continue;
+								}
+
+								// Add the other body to the island.
+								other.SetFlag(BodyFlags.Island);
+
+								if (other.m_type != BodyType.Static)
+								{
+									other.SetAwake(true);
+								}
+
+								island.Add(other);
+							}
+						}
+					}
+
+					TimeStep subStep;
+					subStep.dt = (1.0f - minAlpha) * step.dt;
+					subStep.inv_dt = 1.0f / subStep.dt;
+					subStep.dtRatio = 1.0f;
+					subStep.positionIterations = 20;
+					subStep.velocityIterations = step.velocityIterations;
+					subStep.warmStarting = false;
+					island.SolveTOI(in subStep, bA.m_islandIndex, bB.m_islandIndex);
+
+					// Reset island flags and synchronize broad-phase proxies.
+					for (var i = 0; i < island.m_bodyCount; ++i)
+					{
+						Body body = island.m_bodies[i];
+						body.UnsetFlag(BodyFlags.Island);
+
+						if (body.m_type != BodyType.Dynamic)
+						{
+							continue;
+						}
+
+						body.SynchronizeFixtures();
+
+						// Invalidate all contact TOIs on this displaced body.
+						for (ContactEdge ce = body.m_contactList; ce != null; ce = ce.next)
+						{
+							ce.contact.m_flags &= ~(CollisionFlags.Toi | CollisionFlags.Island);
+						}
+					}
+
+					// Commit fixture proxy movements to the broad-phase so that new contacts are created.
+					// Also, some contacts can be destroyed.
+					m_contactManager.FindNewContacts();
+
+					if (m_subStepping)
+					{
+						m_stepComplete = false;
+						break;
+					}
+				}
+			}
+		}
+
+    /// <summary>
+    ///  Take a time step. This performs collision detection, integration,
+    ///  and constraint solution.
     /// </summary>
     /// <param name="dt">The amount of time to simulate, this should not vary.</param>
     /// <param name="velocityIterations">Iterations for the velocity constraint solver.</param>
     /// <param name="positionIterations">Iterations for the position constraint solver.</param>
-    public void Step(float dt, int velocityIterations, int positionIterations) {
-      if (m_newContacts) {
-        m_contactManager.FindNewContacts();
-        m_newContacts = false;
-      }
-
-      m_locked = true;
-
-      TimeStep step;
-      step.dt                 = dt;
-      step.velocityIterations = velocityIterations;
-      step.positionIterations = positionIterations;
-      if (dt > 0.0f) {
-        step.inv_dt = 1.0f / dt;
-      }
-      else {
-        step.inv_dt = 0.0f;
-      }
-
-      step.dtRatio = m_inv_dt0 * dt;
-
-      step.warmStarting = m_warmStarting;
-
-      // Update contacts. This is where some contacts are destroyed.
-      {
-        m_contactManager.Collide();
-      }
-
-      // Integrate velocities, solve velocity constraints, and integrate positions.
-      if (m_stepComplete && step.dt > 0.0f) {
-        Solve(step);
-      }
-
-      // Handle TOI events.
-      if (m_continuousPhysics && step.dt > 0.0f) {
-        SolveTOI(step);
-      }
-
-      if (step.dt > 0.0f) {
-        m_inv_dt0 = step.inv_dt;
-      }
-
-      if (m_clearForces) {
-        ClearForces();
-      }
-
-      m_locked = false;
-    }
-=======
-            TimeStep step;
-            step.dt = dt;
-            step.velocityIterations = velocityIterations;
-            step.positionIterations = positionIterations;
-            if (dt > 0.0f)
-            {
-                step.inv_dt = 1.0f / dt;
-            }
-            else
-            {
-                step.inv_dt = 0.0f;
-            }
->>>>>>> ebbb7e39
-
-            step.dtRatio = m_inv_dt0 * dt;
-
-            step.warmStarting = m_warmStarting;
-
-            // Update contacts. This is where some contacts are destroyed.
-            {
-                m_contactManager.Collide();
-            }
-
-            // Integrate velocities, solve velocity constraints, and integrate positions.
-            if (m_stepComplete && step.dt > 0.0f)
-            {
-                Solve(step);
-            }
-
-            // Handle TOI events.
-            if (m_continuousPhysics && step.dt > 0.0f)
-            {
-                SolveTOI(step);
-            }
-
-            if (step.dt > 0.0f)
-            {
-                m_inv_dt0 = step.inv_dt;
-            }
-
-            if (m_clearForces)
-            {
-                ClearForces();
-            }
-
-            m_locked = false;
-        }
-
-        public void ClearForces()
-        {
-            for (Body body = m_bodyList; body != null; body = body.GetNext())
-            {
-                body.m_force = Vector2.Zero;
-                body.m_torque = 0.0f;
-            }
-        }
-
-        public delegate bool QueryCallback(Fixture fixture);
-
-        public void QueryAABB(QueryCallback callback, in AABB aabb)
-        {
-            bool internalCallback(int proxyId)
-            {
-                FixtureProxy proxy = (FixtureProxy)m_contactManager.m_broadPhase.GetUserData(proxyId);
-                return callback(proxy.fixture);
-            }
-
-            m_contactManager.m_broadPhase.Query(internalCallback, aabb);
-        }
-
-        public int QueryAABB(out Fixture[] fixtures, in AABB aabb, int maxFixtures = 256)
-        {
-            Fixture[] result = new Fixture[maxFixtures];
-
-            int i = 0;
-
-            bool internalCallback(int proxyId)
-            {
-                FixtureProxy proxy = (FixtureProxy)m_contactManager.m_broadPhase.GetUserData(proxyId);
-                result[i++] = proxy.fixture;
-                return i != maxFixtures;
-            }
-
-            m_contactManager.m_broadPhase.Query(internalCallback, aabb);
-
-            fixtures = result;
-            return i;
-        }
-
-        public delegate void RayCastCallback(Fixture fixture, Vector2 point, Vector2 normal, float fraction);
-
-        public void RayCast(RayCastCallback callback, in Vector2 point1, in Vector2 point2)
-        {
-            float internalCallback(RayCastInput input, int proxyId)
-            {
-                object userData = m_contactManager.m_broadPhase.GetUserData(proxyId);
-                FixtureProxy proxy = (FixtureProxy)userData;
-                Fixture fixture = proxy.fixture;
-                int index = proxy.childIndex;
-                bool hit = fixture.RayCast(out RayCastOutput output, input, index);
-
-                if (hit)
-                {
-                    float fraction = output.fraction;
-                    Vector2 point = (1f - fraction) * input.p1 + fraction * input.p2;
-                    callback(fixture, point, output.normal, fraction);
-                }
-
-                return input.maxFraction;
-            }
-
-            RayCastInput input;
-            input.maxFraction = 1.0f;
-            input.p1 = point1;
-            input.p2 = point2;
-            m_contactManager.m_broadPhase.RayCast(internalCallback, in input);
-        }
-
-        private void DrawJoint(Joint joint)
-        {
-            Body b1 = joint.GetBodyA();
-            Body b2 = joint.GetBodyB();
-            Transform xf1 = b1.GetTransform();
-            Transform xf2 = b2.GetTransform();
-            Vector2 x1 = xf1.p;
-            Vector2 x2 = xf2.p;
-            Vector2 p1 = joint.GetAnchorA;
-            Vector2 p2 = joint.GetAnchorB;
-
-            Color color = new Color(0.5f, 0.8f, 0.8f);
-
-            switch (joint)
-            {
-                case DistanceJoint j:
-                    m_debugDraw.DrawSegment(p1, p2, color);
-                    break;
-
-                case PulleyJoint pulley:
-                    {
-                        Vector2 s1 = pulley.GroundAnchorA;
-                        Vector2 s2 = pulley.GroundAnchorB;
-                        m_debugDraw.DrawSegment(s1, p1, color);
-                        m_debugDraw.DrawSegment(s2, p2, color);
-                        m_debugDraw.DrawSegment(s1, s2, color);
-                    }
-                    break;
-
-                case MouseJoint j:
-                    // don't draw this
-                    break;
-
-                default:
-                    m_debugDraw.DrawSegment(x1, p1, color);
-                    m_debugDraw.DrawSegment(p1, p2, color);
-                    m_debugDraw.DrawSegment(x2, p2, color);
-                    break;
-            }
-        }
-
-        private void DrawFixture(Fixture fixture, Transform xf, Color color)
-        {
-            switch (fixture.Shape)
-            {
-                case CircleShape circle:
-                    {
-                        Vector2 center = Math.Mul(xf, circle.m_p);
-                        float radius = circle.m_radius;
-                        Vector2 axis = new Vector2(xf.q.M11, xf.q.M21);
-
-                        m_debugDraw.DrawSolidCircle(center, radius, axis, color);
-                    }
-                    break;
-
-                case PolygonShape poly:
-                    {
-                        int vertexCount = poly.m_count;
-                        Vector2[] localVertices = poly.m_vertices;
-
-                        //Debug.Assert(vertexCount <= Settings.MaxPolygonVertices);
-                        Vector2[] vertices = new Vector2[Settings.MaxPolygonVertices];
-
-                        for (int i = 0; i < vertexCount; ++i)
-                        {
-                            vertices[i] = Math.Mul(xf, localVertices[i]);
-                        }
-
-                        m_debugDraw.DrawSolidPolygon(Vec2.ConvertArray(vertices), vertexCount, color);
-                    }
-                    break;
-
-                case EdgeShape edge:
-                    {
-
-                        m_debugDraw.DrawSegment(Math.Mul(xf, edge.m_vertex1), Math.Mul(xf, edge.m_vertex2), color);
-                    }
-                    break;
-            }
-        }
-
-        public void DrawDebugData()
-        {
-            var flags = m_debugDraw.Flags;
-            if ((flags & DrawFlags.Shape) == DrawFlags.Shape)
-            {
-                for (Body b = m_bodyList; b != null; b = b.GetNext())
-                {
-                    Transform xf = b.GetTransform();
-                    for (Fixture f = b.GetFixtureList(); f != null; f = f.GetNext())
-                    {
-                        if (b.Type() == BodyType.Dynamic && b.m_mass == 0.0f)
-                        {
-                            // Bad body
-                            DrawShape(f, xf, new Color(1.0f, 0.0f, 0.0f));
-                        }
-                        else if (b.IsEnabled() == false)
-                        {
-                            DrawShape(f, xf, new Color(0.5f, 0.5f, 0.3f));
-                        }
-                        else if (b.Type() == BodyType.Static)
-                        {
-                            DrawShape(f, xf, new Color(0.5f, 0.9f, 0.5f));
-                        }
-                        else if (b.Type() == BodyType.Kinematic)
-                        {
-                            DrawShape(f, xf, new Color(0.5f, 0.5f, 0.9f));
-                        }
-                        else if (b.IsAwake() == false)
-                        {
-                            DrawShape(f, xf, new Color(0.6f, 0.6f, 0.6f));
-                        }
-                        else
-                        {
-                            DrawShape(f, xf, new Color(0.9f, 0.7f, 0.7f));
-                        }
-                    }
-                }
-            }
-
-            if ((flags & DrawFlags.Joint) == DrawFlags.Joint)
-            {
-                for (Joint j = m_jointList; j != null; j = j.GetNext())
-                {
-                    j.Draw(m_debugDraw);
-                }
-            }
-
-            if ((flags & DrawFlags.Pair) == DrawFlags.Pair)
-            {
-                Color color = new Color(0.3f, 0.9f, 0.9f);
-                for (Contact c = m_contactManager.m_contactList; c != null; c = c.GetNext())
-                {
-                    Fixture fixtureA = c.GetFixtureA();
-                    Fixture fixtureB = c.GetFixtureB();
-                    int indexA = c.GetChildIndexA();
-                    int indexB = c.GetChildIndexB();
-                    Vector2 cA = fixtureA.GetAABB(indexA).GetCenter();
-                    Vector2 cB = fixtureB.GetAABB(indexB).GetCenter();
-
-                    m_debugDraw.DrawSegment(cA, cB, color);
-                }
-            }
-
-            if ((flags & DrawFlags.Aabb) == DrawFlags.Aabb)
-            {
-                Color color = new Color(0.9f, 0.3f, 0.9f);
-                BroadPhase bp = m_contactManager.m_broadPhase;
-
-                for (Body b = m_bodyList; b != null; b = b.GetNext())
-                {
-                    if (b.IsEnabled() == false)
-                    {
-                        continue;
-                    }
-
-                    for (Fixture f = b.GetFixtureList(); f != null; f = f.GetNext())
-                    {
-                        for (int i = 0; i < f.m_proxyCount; ++i)
-                        {
-                            FixtureProxy proxy = f.m_proxies[i];
-                            AABB aabb = bp.GetFatAABB(proxy.proxyId);
-                            Vec2[] vs = new Vec2[4];
-                            vs[0] = new Vec2(aabb.lowerBound.X, aabb.lowerBound.Y);
-                            vs[1] = new Vec2(aabb.upperBound.X, aabb.lowerBound.Y);
-                            vs[2] = new Vec2(aabb.upperBound.X, aabb.upperBound.Y);
-                            vs[3] = new Vec2(aabb.lowerBound.X, aabb.upperBound.Y);
-
-                            m_debugDraw.DrawPolygon(vs, 4, color);
-                        }
-                    }
-                }
-            }
-
-            if ((flags & DrawFlags.CenterOfMass) == DrawFlags.CenterOfMass)
-            {
-                for (Body b = m_bodyList; b != null; b = b.GetNext())
-                {
-                    Transform xf = b.GetTransform();
-                    xf.p = b.GetWorldCenter();
-                    m_debugDraw.DrawTransform(xf);
-                }
-            }
-        }
-
-        private void DrawShape(Fixture fixture, in Transform xf, in Color color)
-        {
-            switch (fixture.Shape)
-            {
-                case CircleShape circle:
-                    {
-                        Vec2 center = Math.Mul(xf, circle.m_p);
-                        float radius = circle.m_radius;
-                        Vec2 axis = Vector2.Transform(new Vector2(1.0f, 0.0f), xf.q); // Math.Mul(xf.q, new Vector2(1.0f, 0.0f));
-
-                        m_debugDraw.DrawSolidCircle(center, radius, axis, color);
-                    }
-                    break;
-
-                case EdgeShape edge:
-                    {
-                        Vector2 v1 = Math.Mul(xf, edge.m_vertex1);
-                        Vector2 v2 = Math.Mul(xf, edge.m_vertex2);
-                        m_debugDraw.DrawSegment(v1, v2, color);
-
-                        if (!edge.m_oneSided)
-                        {
-                            m_debugDraw.DrawPoint(v1, 4f, color);
-                            m_debugDraw.DrawPoint(v2, 4f, color);
-                        }
-                    }
-                    break;
-
-                case ChainShape chain:
-                    {
-                        int count = chain.m_count;
-                        Vector2[] vertices = chain.m_vertices;
-
-                        Vector2 v1 = Math.Mul(xf, vertices[0]);
-                        m_debugDraw.DrawPoint(v1, 4.0f, color);
-
-                        for (int i = 1; i < count; ++i)
-                        {
-                            Vector2 v2 = Math.Mul(xf, vertices[i]);
-                            m_debugDraw.DrawSegment(v1, v2, color);
-                            v1 = v2;
-                        }
-
-                    }
-                    break;
-
-                case PolygonShape poly:
-                    {
-                        int vertexCount = poly.m_count;
-                        Vec2[] vertices = new Vec2[Settings.MaxPolygonVertices];
-
-                        for (int i = 0; i < vertexCount; ++i)
-                        {
-                            vertices[i] = Math.Mul(xf, poly.m_vertices[i]);
-                        }
-
-                        m_debugDraw.DrawSolidPolygon(vertices, vertexCount, color);
-                    }
-                    break;
-
-                default:
-                    break;
-            }
-        }
-    }
+    public void Step(float dt, int velocityIterations, int positionIterations)
+		{
+			if (m_newContacts)
+			{
+				m_contactManager.FindNewContacts();
+				m_newContacts = false;
+			}
+
+			m_locked = true;
+
+			TimeStep step;
+			step.dt = dt;
+			step.velocityIterations = velocityIterations;
+			step.positionIterations = positionIterations;
+			if (dt > 0.0f)
+			{
+				step.inv_dt = 1.0f / dt;
+			}
+			else
+			{
+				step.inv_dt = 0.0f;
+			}
+
+			step.dtRatio = m_inv_dt0 * dt;
+
+			step.warmStarting = m_warmStarting;
+
+			// Update contacts. This is where some contacts are destroyed.
+			{
+				m_contactManager.Collide();
+			}
+
+			// Integrate velocities, solve velocity constraints, and integrate positions.
+			if (m_stepComplete && step.dt > 0.0f)
+			{
+				Solve(step);
+			}
+
+			// Handle TOI events.
+			if (m_continuousPhysics && step.dt > 0.0f)
+			{
+				SolveTOI(step);
+			}
+
+			if (step.dt > 0.0f)
+			{
+				m_inv_dt0 = step.inv_dt;
+			}
+
+			if (m_clearForces)
+			{
+				ClearForces();
+			}
+
+			m_locked = false;
+		}
+
+		public void ClearForces()
+		{
+			for (Body body = m_bodyList; body != null; body = body.GetNext())
+			{
+				body.m_force = Vector2.Zero;
+				body.m_torque = 0.0f;
+			}
+		}
+
+		public void QueryAABB(QueryCallback callback, in AABB aabb)
+		{
+			bool internalCallback(int proxyId)
+			{
+				var proxy = (FixtureProxy) m_contactManager.m_broadPhase.GetUserData(proxyId);
+				return callback(proxy.fixture);
+			}
+
+			m_contactManager.m_broadPhase.Query(internalCallback, aabb);
+		}
+
+		public int QueryAABB(out Fixture[] fixtures, in AABB aabb, int maxFixtures = 256)
+		{
+			var result = new Fixture[maxFixtures];
+
+			var i = 0;
+
+			bool internalCallback(int proxyId)
+			{
+				var proxy = (FixtureProxy) m_contactManager.m_broadPhase.GetUserData(proxyId);
+				result[i++] = proxy.fixture;
+				return i != maxFixtures;
+			}
+
+			m_contactManager.m_broadPhase.Query(internalCallback, aabb);
+
+			fixtures = result;
+			return i;
+		}
+
+		public void RayCast(RayCastCallback callback, in Vector2 point1, in Vector2 point2)
+		{
+			float internalCallback(RayCastInput input, int proxyId)
+			{
+				object userData = m_contactManager.m_broadPhase.GetUserData(proxyId);
+				var proxy = (FixtureProxy) userData;
+				Fixture fixture = proxy.fixture;
+				int index = proxy.childIndex;
+				bool hit = fixture.RayCast(out RayCastOutput output, input, index);
+
+				if (hit)
+				{
+					float fraction = output.fraction;
+					Vector2 point = (1f - fraction) * input.p1 + fraction * input.p2;
+					callback(fixture, point, output.normal, fraction);
+				}
+
+				return input.maxFraction;
+			}
+
+			RayCastInput input;
+			input.maxFraction = 1.0f;
+			input.p1 = point1;
+			input.p2 = point2;
+			m_contactManager.m_broadPhase.RayCast(internalCallback, in input);
+		}
+
+		private void DrawJoint(Joint joint)
+		{
+			Body b1 = joint.GetBodyA();
+			Body b2 = joint.GetBodyB();
+			Transform xf1 = b1.GetTransform();
+			Transform xf2 = b2.GetTransform();
+			Vector2 x1 = xf1.p;
+			Vector2 x2 = xf2.p;
+			Vector2 p1 = joint.GetAnchorA;
+			Vector2 p2 = joint.GetAnchorB;
+
+			var color = new Color(0.5f, 0.8f, 0.8f);
+
+			switch (joint)
+			{
+				case DistanceJoint j:
+					m_debugDraw.DrawSegment(p1, p2, color);
+					break;
+
+				case PulleyJoint pulley: {
+					Vector2 s1 = pulley.GroundAnchorA;
+					Vector2 s2 = pulley.GroundAnchorB;
+					m_debugDraw.DrawSegment(s1, p1, color);
+					m_debugDraw.DrawSegment(s2, p2, color);
+					m_debugDraw.DrawSegment(s1, s2, color);
+				}
+					break;
+
+				case MouseJoint j:
+					// don't draw this
+					break;
+
+				default:
+					m_debugDraw.DrawSegment(x1, p1, color);
+					m_debugDraw.DrawSegment(p1, p2, color);
+					m_debugDraw.DrawSegment(x2, p2, color);
+					break;
+			}
+		}
+
+		private void DrawFixture(Fixture fixture, Transform xf, Color color)
+		{
+			switch (fixture.Shape)
+			{
+				case CircleShape circle: {
+					Vector2 center = Math.Mul(xf, circle.m_p);
+					float radius = circle.m_radius;
+					var axis = new Vector2(xf.q.M11, xf.q.M21);
+
+					m_debugDraw.DrawSolidCircle(center, radius, axis, color);
+				}
+					break;
+
+				case PolygonShape poly: {
+					int vertexCount = poly.m_count;
+					Vector2[] localVertices = poly.m_vertices;
+
+					//Debug.Assert(vertexCount <= Settings.MaxPolygonVertices);
+					var vertices = new Vector2[Settings.MaxPolygonVertices];
+
+					for (var i = 0; i < vertexCount; ++i)
+					{
+						vertices[i] = Math.Mul(xf, localVertices[i]);
+					}
+
+					m_debugDraw.DrawSolidPolygon(Vec2.ConvertArray(vertices), vertexCount, color);
+				}
+					break;
+
+				case EdgeShape edge: {
+					m_debugDraw.DrawSegment(Math.Mul(xf, edge.m_vertex1), Math.Mul(xf, edge.m_vertex2), color);
+				}
+					break;
+			}
+		}
+
+		public void DrawDebugData()
+		{
+			DrawFlags flags = m_debugDraw.Flags;
+			if ((flags & DrawFlags.Shape) == DrawFlags.Shape)
+			{
+				for (Body b = m_bodyList; b != null; b = b.GetNext())
+				{
+					Transform xf = b.GetTransform();
+					for (Fixture f = b.GetFixtureList(); f != null; f = f.GetNext())
+					{
+						if (b.Type() == BodyType.Dynamic && b.m_mass == 0.0f)
+							// Bad body
+						{
+							DrawShape(f, xf, new Color(1.0f, 0.0f, 0.0f));
+						}
+						else if (b.IsEnabled() == false)
+						{
+							DrawShape(f, xf, new Color(0.5f, 0.5f, 0.3f));
+						}
+						else if (b.Type() == BodyType.Static)
+						{
+							DrawShape(f, xf, new Color(0.5f, 0.9f, 0.5f));
+						}
+						else if (b.Type() == BodyType.Kinematic)
+						{
+							DrawShape(f, xf, new Color(0.5f, 0.5f, 0.9f));
+						}
+						else if (b.IsAwake() == false)
+						{
+							DrawShape(f, xf, new Color(0.6f, 0.6f, 0.6f));
+						}
+						else
+						{
+							DrawShape(f, xf, new Color(0.9f, 0.7f, 0.7f));
+						}
+					}
+				}
+			}
+
+			if ((flags & DrawFlags.Joint) == DrawFlags.Joint)
+			{
+				for (Joint j = m_jointList; j != null; j = j.GetNext())
+				{
+					j.Draw(m_debugDraw);
+				}
+			}
+
+			if ((flags & DrawFlags.Pair) == DrawFlags.Pair)
+			{
+				var color = new Color(0.3f, 0.9f, 0.9f);
+				for (Contact c = m_contactManager.m_contactList; c != null; c = c.GetNext())
+				{
+					Fixture fixtureA = c.GetFixtureA();
+					Fixture fixtureB = c.GetFixtureB();
+					int indexA = c.GetChildIndexA();
+					int indexB = c.GetChildIndexB();
+					Vector2 cA = fixtureA.GetAABB(indexA).GetCenter();
+					Vector2 cB = fixtureB.GetAABB(indexB).GetCenter();
+
+					m_debugDraw.DrawSegment(cA, cB, color);
+				}
+			}
+
+			if ((flags & DrawFlags.Aabb) == DrawFlags.Aabb)
+			{
+				var color = new Color(0.9f, 0.3f, 0.9f);
+				BroadPhase bp = m_contactManager.m_broadPhase;
+
+				for (Body b = m_bodyList; b != null; b = b.GetNext())
+				{
+					if (b.IsEnabled() == false)
+					{
+						continue;
+					}
+
+					for (Fixture f = b.GetFixtureList(); f != null; f = f.GetNext())
+					for (var i = 0; i < f.m_proxyCount; ++i)
+					{
+						FixtureProxy proxy = f.m_proxies[i];
+						AABB aabb = bp.GetFatAABB(proxy.proxyId);
+						var vs = new Vec2[4];
+						vs[0] = new Vec2(aabb.lowerBound.X, aabb.lowerBound.Y);
+						vs[1] = new Vec2(aabb.upperBound.X, aabb.lowerBound.Y);
+						vs[2] = new Vec2(aabb.upperBound.X, aabb.upperBound.Y);
+						vs[3] = new Vec2(aabb.lowerBound.X, aabb.upperBound.Y);
+
+						m_debugDraw.DrawPolygon(vs, 4, color);
+					}
+				}
+			}
+
+			if ((flags & DrawFlags.CenterOfMass) == DrawFlags.CenterOfMass)
+			{
+				for (Body b = m_bodyList; b != null; b = b.GetNext())
+				{
+					Transform xf = b.GetTransform();
+					xf.p = b.GetWorldCenter();
+					m_debugDraw.DrawTransform(xf);
+				}
+			}
+		}
+
+		private void DrawShape(Fixture fixture, in Transform xf, in Color color)
+		{
+			switch (fixture.Shape)
+			{
+				case CircleShape circle: {
+					Vec2 center = Math.Mul(xf, circle.m_p);
+					float radius = circle.m_radius;
+					Vec2 axis = Vector2.Transform(new Vector2(1.0f, 0.0f), xf.q); // Math.Mul(xf.q, new Vector2(1.0f, 0.0f));
+
+					m_debugDraw.DrawSolidCircle(center, radius, axis, color);
+				}
+					break;
+
+				case EdgeShape edge: {
+					Vector2 v1 = Math.Mul(xf, edge.m_vertex1);
+					Vector2 v2 = Math.Mul(xf, edge.m_vertex2);
+					m_debugDraw.DrawSegment(v1, v2, color);
+
+					if (!edge.m_oneSided)
+					{
+						m_debugDraw.DrawPoint(v1, 4f, color);
+						m_debugDraw.DrawPoint(v2, 4f, color);
+					}
+				}
+					break;
+
+				case ChainShape chain: {
+					int count = chain.m_count;
+					Vector2[] vertices = chain.m_vertices;
+
+					Vector2 v1 = Math.Mul(xf, vertices[0]);
+					m_debugDraw.DrawPoint(v1, 4.0f, color);
+
+					for (var i = 1; i < count; ++i)
+					{
+						Vector2 v2 = Math.Mul(xf, vertices[i]);
+						m_debugDraw.DrawSegment(v1, v2, color);
+						v1 = v2;
+					}
+				}
+					break;
+
+				case PolygonShape poly: {
+					int vertexCount = poly.m_count;
+					var vertices = new Vec2[Settings.MaxPolygonVertices];
+
+					for (var i = 0; i < vertexCount; ++i)
+					{
+						vertices[i] = Math.Mul(xf, poly.m_vertices[i]);
+					}
+
+					m_debugDraw.DrawSolidPolygon(vertices, vertexCount, color);
+				}
+					break;
+			}
+		}
+	}
 }